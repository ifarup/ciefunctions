--- conflicted
+++ resolved
@@ -1,4 +1,4 @@
-﻿#!/usr/bin/env python3
+#!/usr/bin/env python3
 # -*- coding: utf-8 -*-
 """
 compute: Calculate the CIE functions provided by CIE TC 1-97.
@@ -188,11 +188,6 @@
     return np.array(data)
 
 
-<<<<<<< HEAD
-# =============================================================================
-# Basic colorimetrically related functions
-# =============================================================================
-=======
 #=============================================================================  
 #  Function/class determining/constituting the database
 #=============================================================================
@@ -260,7 +255,6 @@
 #=============================================================================  
 #  Basic colorimetrically related functions
 #=============================================================================
->>>>>>> 6a8126c7
 
 def chrom_coords_µ(tristimulus_µ):
     """
@@ -331,89 +325,12 @@
         wavelengths in first column.
     """
     (λ, AA_λ, BB_λ, CC_λ) = tristimulus_λ.T
-<<<<<<< HEAD
-    (A_λ, B_λ, C_λ) = np.dot(trans_mat, np.array([AA_λ, BB_λ, CC_λ]))
-    ABC_λ = np.array([λ, A_λ, B_λ, C_λ]).T
-    return ABC_λ
-
-
-# =============================================================================
-# Function/class determining/constituting the database
-# =============================================================================
-
-def docul_fine(ocular_sum_32, docul2):
-    """
-    Calculate the two parts of the expression for the optical density of the
-    ocular media as function of age.
-
-    Parameters
-    ----------
-    ocular_sum_32 : ndarray
-        Sum of two ocular functions
-    docul2 : ndarray
-
-    Returns
-    -------
-    docul1_fine : ndarray
-        The computedd values for part 1, docul1, tabulated with high
-        resolution
-    docul2_fine : ndarray,
-        The computedd values for part 2, docul2, tabulated with high
-        resolution
-    """
-    docul2_pad = np.zeros((75, 2))             # initialize
-    docul2_pad[:, 0] = np.arange(460, 835, 5)  # fill
-    docul2_pad[:, 1] = 0                       # fill
-    docul2 = np.concatenate((docul2, docul2_pad))
-    spl = scipy.interpolate.InterpolatedUnivariateSpline(docul2[:, 0],
-                                                         docul2[:, 1])
-    docul2_fine = ocular_sum_32.copy()
-    docul2_fine[:, 1] = spl(ocular_sum_32[:, 0])
-    docul1_fine = ocular_sum_32.copy()
-    docul1_fine[:, 1] = ocular_sum_32[:, 1] - docul2_fine[:, 1]
-    return (docul1_fine, docul2_fine)
-
-
-class VisualData:
-    """
-    Class containing all visual data input to the computations.
-    """
-    absorbance = read_csv_file('data/absorbances0_1nm.csv')[:, [0, 2, 3, 4]]
-    macula_2 = read_csv_file('data/absorbances0_1nm.csv')[:, [0, 6]]
-    # since macula at 2° has a maximum of 0.35 at 460 (at 5nm step):
-    macula_rel = macula_2 / .35
-    docul2 = read_csv_file('data/docul2.csv')
-    ocular_sum_32 = read_csv_file(
-        'data/absorbances0_1nm.csv')[:, [0, 5]]  # 32 years only!
-    (docul1_fine, docul2_fine) = docul_fine(ocular_sum_32, docul2)
-    LMS10_log_quantal = read_csv_file('data/ss10q_fine_8dp.csv')
-    LMS10_lin_energy_9_signfig = read_csv_file('data/linss10e_fine_8dp.csv', 0)
-    LMS10_lin_energy_6_signfig = read_csv_file('data/linss10e_fine.csv', 0)
-    LMS2_log_quantal = read_csv_file('data/ss2_10q_fine_8dp.csv')
-    LMS2_lin_energy_9_signfig = read_csv_file('data/linss2_10e_fine_8dp.csv',
-                                              0)
-    LMS2_lin_energy_6_signfig = read_csv_file('data/linss2_10e_fine.csv', 0)
-    VλLM_10_lin_energy = read_csv_file('data/linCIE2015v10e_fine_8dp.csv')
-    VλLM_2_lin_energy = read_csv_file('data/linCIE2015v2e_fine_8dp.csv')
-    VλLM_10_log_quantal = read_csv_file('data/logCIE2015v10q_fine_8dp.csv')
-    VλLM_2_log_quantal = read_csv_file('data/logCIE2015v2q_fine_8dp.csv')
-    XYZ31 = read_csv_file('data/ciexyz31_1.csv')
-    XYZ64 = read_csv_file('data/ciexyz64_1.csv')
-    xyz31 = chrom_coords_µ(XYZ31)
-    xyz64 = chrom_coords_µ(XYZ64)
-
-
-# ==============================================================================
-# Functions of age and/or field size
-# ==============================================================================
-=======
     (A_λ, B_λ, C_λ) = np.dot(trans_mat, np.array([AA_λ, BB_λ, CC_λ]))          
     ABC_λ = np.array([λ, A_λ, B_λ, C_λ]).T   
     return ABC_λ  
 #==============================================================================
 #  Functions of age and/or field size
 #==============================================================================
->>>>>>> 6a8126c7
 
 def d_ocular(age):
     """
@@ -1090,12 +1007,7 @@
     # '_all'  : values given at 0.1 nm steps from 390 nm to 830 nm
     # '_spec' : values given at specified wavelengths
     # '_plot' : values given at 0.1 nm steps within specified domain
-<<<<<<< HEAD
-
-    # Assign values to initial variables
-=======
     
->>>>>>> 6a8126c7
     (λ_spec, L_spec, M_spec, S_spec) = LMS_spec.T
     (λ_plot, L_plot, M_plot, S_plot) = LMS_plot.T 
     S_all = (LMS_all.T)[3]
@@ -1108,14 +1020,8 @@
                             κL * L_spec / V_spec,
                             κM * M_spec / V_spec,
                             κS * S_spec / V_spec]).T
-<<<<<<< HEAD
-    lms_mb_spec[:, 1:] = my_round(lms_mb_spec[:, 1:], 6)
-    lms_mb_spec[lms_mb_spec <= 0] = 0
-    # Compute plot points for spectrum locus (for plot)
-=======
     lms_mb_spec[:,1:] = my_round(lms_mb_spec[:,1:], 6)
     # Compute plot points for spectrum locus
->>>>>>> 6a8126c7
     V_plot = sign_figs(κL * L_plot + κM * M_plot, 7)
     lms_mb_plot = np.array([λ_plot,
                             κL * L_plot / V_plot,
@@ -1192,26 +1098,15 @@
     # '_mw'   : Maxwellian
     # '_spec' : values given at specified wavelengths
     # '_plot' : values given at 0.1 nm steps within specified domain
-<<<<<<< HEAD
-
-    # Assign values to initial variables
-=======
     
->>>>>>> 6a8126c7
     (λ_spec, L_spec, M_spec, S_spec) = LMS_spec.T
     (λ_plot, L_plot, M_plot, S_plot) = LMS_plot.T
     # Compute spectral chromaticity coordinates (for table)
     (kL, kM, kS) = (1./np.sum(L_spec), 1./np.sum(M_spec), 1./np.sum(S_spec))
     LMS_spec_N = np.array([λ_spec, kL * L_spec, kM * M_spec, kS * S_spec]).T
     lms_mw_spec = chrom_coords_µ(LMS_spec_N)
-<<<<<<< HEAD
-    lms_mw_spec[:, 1:] = my_round(lms_mw_spec[:, 1:], 6)
-    lms_mw_spec[lms_mw_spec <= 0] = 0
-    # Compute plot points for spectrum locus (for plot)
-=======
     lms_mw_spec[:,1:] = my_round(lms_mw_spec[:,1:], 6)
     # Compute plot points for spectrum locus
->>>>>>> 6a8126c7
     (cL, cM, cS) = (1./np.sum(L_plot), 1./np.sum(M_plot), 1./np.sum(S_plot))
     LMS_plot_N = np.array([λ_plot, cL * L_plot, cM * M_plot, cS * S_plot]).T
     lms_mw_plot = chrom_coords_µ(LMS_plot_N)
@@ -1314,11 +1209,7 @@
                                    V_spline,
                                    λ_main, λ_x_min_ref,
                                    xyz_ref, False),
-<<<<<<< HEAD
-                xtol=10**(-(10)), disp=False)  # exponent: -(mat_dp + 2) = -10
-=======
                 xtol=10**(-(10)), disp=False)  # exp: -(mat_dp + 2) = -10 
->>>>>>> 6a8126c7
         trans_mat, λ_x_min_ref, ok = (
             square_sum(a13, a21, a22, a33, 
                        L_spline, M_spline, S_spline, 
@@ -1329,16 +1220,10 @@
     (λ_spec,
      X_exact_spec,
      Y_exact_spec,
-<<<<<<< HEAD
-     Z_exact_spec) = transform_tristimulus_λ(trans_mat, LMS_spec).T
+     Z_exact_spec) = linear_transformation_λ(trans_mat, LMS_spec).T
     if ((λ_spec[0] == 390. and λ_spec[-1] == 830.) and
         (my_round(λ_spec[1] - λ_spec[0], 1) ==
          1.0)):
-=======
-     Z_exact_spec) = linear_transformation_λ(trans_mat, LMS_spec).T
-    if (λ_spec[0] == 380. and λ_spec[-1] == 830. and 
-        my_round(λ_spec[1] - λ_spec[0], 1) == 1.0):
->>>>>>> 6a8126c7
         trans_mat_N = trans_mat
     else:
         (X_exact_sum, Y_exact_sum, Z_exact_sum) = (np.sum(X_exact_spec),
@@ -1348,33 +1233,13 @@
                                             [1], 
                                             [Y_exact_sum / Z_exact_sum]), 8) 
     # Compute spectral tristimulus values (for table)
-<<<<<<< HEAD
-    # non-renormalized:
-    XYZ_spec = transform_tristimulus_λ(trans_mat, LMS_spec)
-    XYZ_spec[:, 1:] = sign_figs(XYZ_spec[:, 1:], 7)
-    XYZ_spec[XYZ_spec <= 0] = 0
-    # renormalized:
-    XYZ_spec_N = transform_tristimulus_λ(trans_mat_N, LMS_spec)
-=======
     ### non-renormalized:
     XYZ_spec = linear_transformation_λ(trans_mat, LMS_spec)  
     XYZ_spec[:, 1:] = sign_figs(XYZ_spec[:, 1:], 7)
     ### renormalized:
     XYZ_spec_N = linear_transformation_λ(trans_mat_N, LMS_spec)   
->>>>>>> 6a8126c7
     XYZ_spec_N[:, 1:] = sign_figs(XYZ_spec_N[:, 1:], 7)
     # Compute plot points for tristimulus functions (for plot)
-<<<<<<< HEAD
-    # non-renormalized:
-    XYZ_plot = transform_tristimulus_λ(trans_mat, LMS_plot)
-    XYZ_plot[:, 1:] = sign_figs(XYZ_plot[:, 1:], 7)
-    XYZ_plot[XYZ_plot <= 0] = 0
-    # renormalized:
-    XYZ_plot_N = transform_tristimulus_λ(trans_mat_N, LMS_plot)
-    XYZ_plot_N[:, 1:] = sign_figs(XYZ_plot_N[:, 1:], 7)
-    XYZ_plot_N[XYZ_plot_N <= 0] = 0
-    return (trans_mat, XYZ_spec, XYZ_plot,
-=======
     ### non-renormalized:
     XYZ_plot = linear_transformation_λ(trans_mat, LMS_plot)   
     XYZ_plot[:, 1:] = sign_figs(XYZ_plot[:, 1:], 7)
@@ -1382,7 +1247,6 @@
     XYZ_plot_N = linear_transformation_λ(trans_mat_N, LMS_plot)   
     XYZ_plot_N[:, 1:] = sign_figs(XYZ_plot_N[:, 1:], 7) 
     return (trans_mat, XYZ_spec, XYZ_plot, 
->>>>>>> 6a8126c7
             trans_mat_N, XYZ_spec_N, XYZ_plot_N)
 
 
@@ -1488,18 +1352,6 @@
     # non-renormalized:
     xyz_spec = chrom_coords_µ(XYZ_spec)
     xyz_spec[:, 1:] = my_round(xyz_spec[:, 1:], 5)
-<<<<<<< HEAD
-    xyz_spec[xyz_spec <= 0] = 0
-    # renormalized:
-    xyz_spec_N = chrom_coords_µ(XYZ_spec_N)
-    xyz_spec_N[:, 1:] = my_round(xyz_spec_N[:, 1:], 5)
-    xyz_spec_N[xyz_spec_N <= 0] = 0
-    # Compute plot points for spectrum locus (for plot)
-    # non-renormalized:
-    xyz_plot = chrom_coords_µ(XYZ_plot)
-    xyz_plot[xyz_plot <= 0] = 0
-    # renormalized
-=======
     ### renormalized:
     xyz_spec_N = chrom_coords_µ(XYZ_spec_N)
     xyz_spec_N[:, 1:] = my_round(xyz_spec_N[:, 1:], 5)
@@ -1507,42 +1359,26 @@
     ### non-renormalized:
     xyz_plot = chrom_coords_µ(XYZ_plot) 
     ### renormalized     
->>>>>>> 6a8126c7
     xyz_plot_N = chrom_coords_µ(XYZ_plot_N)
     # Compute chromaticity coordinates of Ill. E (for description and plot)
     # non-renormalized:
     xyz_E_plot = chrom_coords_E(XYZ_spec)
     xyz_E = my_round(xyz_E_plot, 5)
-<<<<<<< HEAD
-    # renormalized:
-    xyz_E_plot_N = chrom_coords_E(XYZ_spec_N)
-    xyz_E_N = my_round(xyz_E_plot_N, 5)
-    # Compute purple-line tangent points (for description and plot)
-    # non-renormalized:
-=======
     ### renormalized:
     xyz_E_plot_N = chrom_coords_E(XYZ_spec_N)
     xyz_E_N = my_round(xyz_E_plot_N, 5)
     # Compute purple-line tangent points (for description and plot) 
     ### non-renormalized:     
->>>>>>> 6a8126c7
     (xyz_tg_purple_plot,
      XYZ_tg_purple_plot) = tangent_points_purple_line(
              xyz_plot, False, XYZ_plot)
     xyz_tg_purple = xyz_tg_purple_plot.copy()
     xyz_tg_purple[:, 0] = my_round(xyz_tg_purple[:, 0], 1)
     xyz_tg_purple[:, 1:] = my_round(xyz_tg_purple[:, 1:], 5)
-<<<<<<< HEAD
-    XYZ_tg_purple = XYZ_tg_purple_plot.copy()
-    XYZ_tg_purple[:, 0] = my_round(XYZ_tg_purple[:, 0], 1)
-    XYZ_tg_purple[:, 1:] = my_round(XYZ_tg_purple[:, 1:], 7)
-    # renormalized:
-=======
     XYZ_tg_purple = XYZ_tg_purple_plot.copy()                # tg XYZ-space
     XYZ_tg_purple[:, 0] = my_round(XYZ_tg_purple[:, 0], 1)   # tg XYZ-space
     XYZ_tg_purple[:, 1:] = my_round(XYZ_tg_purple[:, 1:], 7) # tg XYZ-space
     ### renormalized:
->>>>>>> 6a8126c7
     (xyz_tg_purple_plot_N,
      XYZ_tg_purple_plot_N) = tangent_points_purple_line(
              xyz_plot_N, False, XYZ_plot_N)
@@ -1634,12 +1470,7 @@
     # renormalized:
     XYZ_purples_spec_N = XYZ_purples(xyz_spec_N, xyz_E_N, XYZ_tg_purple_N)
     # Compute plot points for tristimulus functions for purple line-stimuli
-<<<<<<< HEAD
-    # (for plots)
-    # non-renormalized:
-=======
     ### non-renormalized:
->>>>>>> 6a8126c7
     XYZ_purples_plot = XYZ_purples(
             xyz_plot, xyz_E_plot, XYZ_tg_purple_plot)
     # renormalized:
@@ -1715,18 +1546,6 @@
     # renormalized:
     xyz_purples_spec_N = chrom_coords_µ(XYZ_purples_spec_N)
     xyz_purples_spec_N[:, 1:] = my_round(xyz_purples_spec_N[:, 1:], 5)
-<<<<<<< HEAD
-    # Compute plot points for purple-line (for plot) [Sløyfes ???]
-    # non-renormalized:
-    xyz_purples_plot = chrom_coords_µ(XYZ_purples_plot)
-    # renormalized:
-    xyz_purples_plot_N = chrom_coords_µ(XYZ_purples_plot_N)
-    return (xyz_purples_spec, xyz_purples_plot,
-            xyz_purples_spec_N, xyz_purples_plot_N)
-
-
-def compute_CIE_standard_XYZ(XYZ31_std, XYZ64_std):
-=======
     # Compute plot points for purple-line
     ### non-renormalized:
     xyz_purples_plot = chrom_coords_µ(XYZ_purples_plot)
@@ -1737,25 +1556,10 @@
            
            
 def compute_CIE_standard_XYZ(XYZ31_standard, XYZ64_standard):
->>>>>>> 6a8126c7
     """
     Pass the CIE standard colour-matching functions as given in database.
 
     Parameters
-<<<<<<< HEAD
-    ----------
-    XYZ31_std : ndarray
-        The CIE 1931 XYZ colour-matching functions (2°), given at 1 nm
-        steps from 360 nm to 830 nm; wavelengths in first column.
-    XYZ64_std : ndarray
-        The CIE 1964 XYZ colour-matching functions (10°), given at 1 nm
-        steps from 360 nm to 830 nm; wavelengths in first column.
-
-    Returns
-    -------
-    XYZ31_std : ndarray
-        The CIE 1931 XYZ colour-matching functions (2°) given to the
-=======
     ----------         
     XYZ31_standard : ndarray
         The CIE 1931 XYZ colour-matching functions (2°), given to the 
@@ -1770,7 +1574,6 @@
     -------       
     XYZ31_standard : ndarray
         The CIE 1931 XYZ colour-matching functions (2°) given to the 
->>>>>>> 6a8126c7
         precision of 7 sign. figs., at 1 nm steps from 360 nm to 830 nm;
         wavelengths in first column.
     XYZ64_standard : ndarray
@@ -1784,16 +1587,6 @@
     XYZ64_plot : ndarray
         The CIE 1964 XYZ colour-matching functions (10°) given to the
         precision of 7 sign. figs., at 1 nm steps from 360 nm to 830 nm;
-<<<<<<< HEAD
-        wavelengths in first column.
-    """
-    # NB! exceptions:
-    # '_main  here means values given at 1 nm steps from 360 nm to 830 nm.
-    # '_plot' here means values given at 0.1 nm steps from 360 nm to 830 nm.
-
-    (λ_main, X31_main, Y31_main, Z31_main) = XYZ31_std.T
-    (X64_main, Y64_main, Z64_main) = (XYZ64_std.T)[1:]
-=======
         wavelengths in first column.     
     """ 
     # '_main' : values given at 1 nm steps from 360 nm to 830 nm.    NB!
@@ -1801,7 +1594,6 @@
     
     (λ_main, X31_main, Y31_main, Z31_main) = XYZ31_standard.T
     (X64_main, Y64_main, Z64_main) = (XYZ64_standard.T)[1:]
->>>>>>> 6a8126c7
     # Create spline functions
     X31_spline = scipy.interpolate.InterpolatedUnivariateSpline(
         λ_main, X31_main)
@@ -1854,21 +1646,12 @@
         The non-rounded interpolated CIE 1964 XYZ colour-matching functions
         (10°) given at 0.1 nm step from 360 nm to 830 nm;
         wavelengths in first column.
-<<<<<<< HEAD
-
-    Returns
-    -------
-    xyz31_std : ndarray
-        The CIE 1931 xyz spectral chromaticity coordinates, given to the
-        precision of 5 decimal places, at 1 nm step from 360 nm to
-=======
    
     Returns     
     -------       
     xyz31_main : ndarray
         The CIE 1931 xyz spectral chromaticity coordinates, given to the 
         precision of 5 decimal places, at 1 nm step from 360 nm to 
->>>>>>> 6a8126c7
         830 nm; wavelengths in first column (for table).
     xyz31_E : ndarray
         The CIE 1931 xyz chromaticity coordinates of Illuminant E, given to
@@ -1905,17 +1688,6 @@
         of tangency with the spectrum locus; wavelengths in first column (for
         plot).
     """
-<<<<<<< HEAD
-    # NB! exceptions:
-    # '_main  here means values given at 1 nm steps from 360 nm to 830 nm.
-    # '_plot' here means values given at 0.1 nm steps from 360 nm to 830 nm.
-
-    # Spectral chromaticity coordinates (for table and plot)
-    xyz31_std = chrom_coords_µ(XYZ31_std)
-    xyz31_std[:, 1:] = my_round(xyz31_std[:, 1:], 5)
-    xyz64_std = chrom_coords_µ(XYZ31_std)
-    xyz64_std[:, 1:] = my_round(xyz64_std[:, 1:], 5)
-=======
     # '_main' : values given at 1 nm steps from 360 nm to 830 nm.    NB!
     # '_plot'   values given at 0.1 nm steps from 360 nm to 830 nm.  NB! 
     
@@ -1924,7 +1696,6 @@
     xyz31_main[:,1:] = my_round(xyz31_main[:,1:], 5)
     xyz64_main = chrom_coords_µ(XYZ64_standard)
     xyz64_main[:,1:] = my_round(xyz64_main[:,1:], 5)
->>>>>>> 6a8126c7
     xyz31_plot = chrom_coords_µ(XYZ31_plot)
     xyz64_plot = chrom_coords_µ(XYZ64_plot)
     # Chromaticity coordinates of Ill. E (for description and plot)
@@ -2067,19 +1838,11 @@
 
     # =======================================================================
     # Compute the LMS cone fundamentals (linear and logarithmic values)
-<<<<<<< HEAD
-    # =======================================================================
-
-    # - LMS values (7 number of sign. figs.) for specified wavelengths;
-    #   wavelengths in first column
-    # - Briggsian logarithm of LMS values (standard number of decimal places)
-=======
     #=======================================================================
     
     # - LMS values (7 number of sign. figs.) for specified wavelengths; 
     #   wavelengths in first column 
     # - Briggsian logarithm of LMS values (5 decimal places)
->>>>>>> 6a8126c7
     #   for specified wavelengths; wavelengths in first column
     (LMS_std_spec,
      logLMS_std_spec) = compute_LMS(
@@ -2129,17 +1892,6 @@
     #   points of tangency with the spectrum locus
     # - Respective versions for plotting
     (norm_coeffs_lms_mb,
-<<<<<<< HEAD
-     lms_mb_std_spec,
-     lms_mb_std_E,
-     lms_mb_std_tg_purple,
-     lms_mb_plot,
-     lms_mb_E_plot,
-     lms_mb_tg_purple_plot) = compute_MacLeod_Boynton_diagram(
-         results['LMS_base'], plots['LMS_base'], LMS_base_all,
-         Vλ_std_all, Vλ_std_spec, LM_weights)
-    results['norm_coeffs_lms_mb'] = norm_coeffs_lms_mb
-=======
     lms_mb_std_spec,
     lms_mb_std_E,
     lms_mb_std_tg_purple,
@@ -2149,7 +1901,6 @@
             results['LMS_base'], plots['LMS_base'], LMS_base_all,
             Vλ_std_all, Vλ_std_spec, LM_weights)  
     results['norm_coeffs_lms_mb'] = chop(norm_coeffs_lms_mb)
->>>>>>> 6a8126c7
     results['lms_mb'] = chop(lms_mb_std_spec)
     results['lms_mb_white'] = lms_mb_std_E
     results['lms_mb_tg_purple'] = chop(lms_mb_std_tg_purple)
@@ -2388,16 +2139,10 @@
     plots['xyz31'] = chop(xyz31_plot)
     plots['xyz31_tg_purple'] = chop(xyz31_tg_purple_plot)
     plots['xyz64'] = chop(xyz64_plot)
-<<<<<<< HEAD
-    plots['xyz64_tg_purple'] = xyz64_tg_purple_plot
-
-    # =======================================================================
-=======
     plots['xyz64_tg_purple'] = chop(xyz64_tg_purple_plot) 
     
     
     #=======================================================================
->>>>>>> 6a8126c7
     # Stack all parameters for results and plots (values from spinboxes,
     # and computed values for purples) in respective directories
     # =======================================================================
