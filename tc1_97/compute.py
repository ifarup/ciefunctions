--- conflicted
+++ resolved
@@ -1,4 +1,4 @@
-#!/usr/bin/env python3
+﻿#!/usr/bin/env python3
 # -*- coding: utf-8 -*-
 """
 compute: Calculate the CIE functions provided by CIE TC 1-97.
@@ -188,7 +188,6 @@
     return np.array(data)
 
 
-<<<<<<< HEAD
 #=============================================================================  
 #  Function/class determining/constituting the database
 #=============================================================================
@@ -254,9 +253,6 @@
 
     
 #=============================================================================  
-=======
-#=============================================================================
->>>>>>> 0b689e59
 #  Basic colorimetrically related functions
 #=============================================================================
 
@@ -329,85 +325,9 @@
         wavelengths in first column.
     """
     (λ, AA_λ, BB_λ, CC_λ) = tristimulus_λ.T
-<<<<<<< HEAD
     (A_λ, B_λ, C_λ) = np.dot(trans_mat, np.array([AA_λ, BB_λ, CC_λ]))          
     ABC_λ = np.array([λ, A_λ, B_λ, C_λ]).T   
     return ABC_λ  
-
-  
-=======
-    (A_λ, B_λ, C_λ) = np.dot(trans_mat, np.array([AA_λ, BB_λ, CC_λ]))
-    ABC_λ = np.array([λ, A_λ, B_λ, C_λ]).T
-    return ABC_λ
-
-
-#=============================================================================
-#  Function/class determining/constituting the database
-#=============================================================================
-
-def docul_fine(ocular_sum_32, docul2):
-    """
-    Calculate the two parts of the expression for the optical density of the
-    ocular media as function of age.
-
-    Parameters
-    ----------
-    ocular_sum_32 : ndarray
-        Sum of two ocular functions
-    docul2 : ndarray
-
-    Returns
-    -------
-    docul1_fine : ndarray
-        The computedd values for part 1, docul1, tabulated with high
-        resolution
-    docul2_fine : ndarray,
-        The computedd values for part 2, docul2, tabulated with high
-        resolution
-    """
-    docul2_pad = np.zeros((75, 2))             # initialize
-    docul2_pad[:, 0] = np.arange(460, 835, 5)  # fill
-    docul2_pad[:, 1] = 0                       # fill
-    docul2 = np.concatenate((docul2, docul2_pad))
-    spl = scipy.interpolate.InterpolatedUnivariateSpline(docul2[:, 0],
-                                                         docul2[:, 1])
-    docul2_fine = ocular_sum_32.copy()
-    docul2_fine[:, 1] = spl(ocular_sum_32[:, 0])
-    docul1_fine = ocular_sum_32.copy()
-    docul1_fine[:, 1] = ocular_sum_32[:, 1] - docul2_fine[:, 1]
-    return (docul1_fine, docul2_fine)
-
-
-class VisualData:
-    """
-    Class containing all visual data input to the computations.
-    
-    """
-    absorbance = read_csv_file('data/absorbances0_1nm.csv')[:, [0, 2, 3, 4]]
-    macula_2 = read_csv_file('data/absorbances0_1nm.csv')[:, [0, 6]]
-    macula_rel = macula_2 / .35  # since macula at 2° has a
-                                 # maximum of 0.35 at 460 (at 5nm step)
-    docul2 = read_csv_file('data/docul2.csv')
-    ocular_sum_32 = read_csv_file(
-        'data/absorbances0_1nm.csv')[:, [0, 5]]  # 32 years only!
-    (docul1_fine, docul2_fine) = docul_fine(ocular_sum_32, docul2)
-    LMS10_log_quantal = read_csv_file('data/ss10q_fine_8dp.csv')
-    LMS10_lin_energy_9_signfig = read_csv_file('data/linss10e_fine_8dp.csv', 0)
-    LMS10_lin_energy_6_signfig = read_csv_file('data/linss10e_fine.csv', 0)
-    LMS2_log_quantal = read_csv_file('data/ss2_10q_fine_8dp.csv')
-    LMS2_lin_energy_9_signfig = read_csv_file('data/linss2_10e_fine_8dp.csv',0)
-    LMS2_lin_energy_6_signfig = read_csv_file('data/linss2_10e_fine.csv', 0)
-    VλLM_10_lin_energy = read_csv_file('data/linCIE2015v10e_fine_8dp.csv')
-    VλLM_2_lin_energy = read_csv_file('data/linCIE2015v2e_fine_8dp.csv')
-    VλLM_10_log_quantal = read_csv_file('data/logCIE2015v10q_fine_8dp.csv')
-    VλLM_2_log_quantal = read_csv_file('data/logCIE2015v2q_fine_8dp.csv')
-    XYZ31 = read_csv_file('data/ciexyz31_1.csv')
-    XYZ64 = read_csv_file('data/ciexyz64_1.csv')
-    xyz31 = chrom_coords_µ(XYZ31)
-    xyz64 = chrom_coords_µ(XYZ64)
-    
-    
->>>>>>> 0b689e59
 #==============================================================================
 #  Functions of age and/or field size
 #==============================================================================
@@ -702,7 +622,6 @@
     # Compute the xyz spectral chromaticity coordinates of the CIE standards 
     xyz31 = chrom_coords_µ(XYZ31_std)
     xyz64 = chrom_coords_µ(XYZ64_std)
-<<<<<<< HEAD
     # Determine the wavelength parameters of the knots in the CIE 1931 and 
     # CIE 1964 xy diagrams that serve as guide-points for the interpolation 
     # (morphing) between the spectral CIE 1931 chromaticities and the spectral
@@ -710,15 +629,6 @@
     [λ31, x31, y31] = (xyz31.T)[:3]  
     [λ64, x64, y64] = (xyz64.T)[:3] 
     λ31_knots = np.array([360, 
-=======
-    [λ31, x31, y31] = (xyz31.T)[:3]
-    [λ64, x64, y64] = (xyz64.T)[:3]
-    # Determine the wavelength parameters of the knots in the CIE 1931 and
-    # CIE 1964 xy diagrams that serve as guide-points for the interpolation
-    # (morphing) between the spectral CIE 1931 chromaticities and the spectral
-    # CIE 1964 chromaticities.
-    λ31_knots = np.array([360,
->>>>>>> 0b689e59
                           λ31[np.argmin(x31)],
                           λ31[np.argmax(y31)],
                           700,
@@ -962,7 +872,6 @@
 #  Functions for calculation of the items listed in the GUI drop-down menu
 #=============================================================================
 
-<<<<<<< HEAD
 #    The functions are given to different precicions, at different 
 #    wavelength steps, within different wavelength domains. 
 #    For the variable names, the following nomenclature is used:
@@ -976,21 +885,6 @@
 #            XYZ    : 7 sign. figs. 
 #            xyz    : 5 decimal places
 #            Vλ     : 7 sign. figs              
-=======
-#    The functions are given to different precicions, within different
-#    wavelength domains, at different wavelength steps.
-#    for the variable names, the following nomenclature is used:
-#
-#   '_base' LMS    : 9 sign. figs.
-#           logLMS : 8 decimal places
-#
-#    '_std'  LMS    : 6 sign. figs.
-#            logLMS : 5 decimal places
-#            mb, mw : 6 decimal places (mb: MacLeod‒Boynton, mw: Maxwellian)
-#            XYZ    : 7 sign. figs.
-#            xyz    : 5 decimal places
-#
->>>>>>> 0b689e59
 #    '_all'         : values given at 0.1 nm steps from 390 nm to 830 nm
 #    '_main'        : values given at 1 nm steps from 390 nm to 830 nm
 #    '_spec'        : values given at specified wavelengths
@@ -1035,12 +929,7 @@
     (L, M, S) = np.array([sign_figs(L_spline(λ), LMS_sf),
                           sign_figs(M_spline(λ), LMS_sf),
                           sign_figs(S_spline(λ), LMS_sf)])
-<<<<<<< HEAD
     LMS = chop(np.array([λ, L, M, S]).T) 
-=======
-    LMS = chop(np.array([λ, L, M, S]).T)
-    LMS[LMS <= 0] = 0
->>>>>>> 0b689e59
     # Compute logarithmic values
     logLMS = LMS.copy()  # initialize for in-line editing
     logLMS[:, 1:][logLMS[:, 1:] == 0] = -np.inf
@@ -1119,16 +1008,9 @@
     # '_spec' : values given at specified wavelengths
     # '_plot' : values given at 0.1 nm steps within specified domain
     
-<<<<<<< HEAD
     (λ_spec, L_spec, M_spec, S_spec) = LMS_spec.T
     (λ_plot, L_plot, M_plot, S_plot) = LMS_plot.T 
     S_all = (LMS_all.T)[3]
-=======
-    # Assign values to initial variables
-    (λ_spec, L_spec, M_spec, S_spec) = LMS_spec.T
-    (λ_plot, L_plot, M_plot, S_plot) = LMS_plot.T
-    (L_all, M_all, S_all) = (LMS_all.T)[1:]
->>>>>>> 0b689e59
     V_all = (Vλ_all.T)[1]
     V_spec = (Vλ_spec.T)[1]
     (κL, κM) = LM_weights           # k: kappa (greek letter)
@@ -1144,11 +1026,7 @@
     lms_mb_plot = np.array([λ_plot,
                             κL * L_plot / V_plot,
                             κM * M_plot / V_plot,
-<<<<<<< HEAD
                             κS * S_plot / V_plot]).T 
-=======
-                            κS * S_plot / V_plot]).T
->>>>>>> 0b689e59
     # Compute white point (for description and plot)
     [L_mb_E, M_mb_E, S_mb_E] =[κL * np.sum(L_spec),
                                κM * np.sum(M_spec),
@@ -1232,18 +1110,10 @@
     (cL, cM, cS) = (1./np.sum(L_plot), 1./np.sum(M_plot), 1./np.sum(S_plot))
     LMS_plot_N = np.array([λ_plot, cL * L_plot, cM * M_plot, cS * S_plot]).T
     lms_mw_plot = chrom_coords_µ(LMS_plot_N)
-<<<<<<< HEAD
     # Compute chromaticity coordinates of Ill. E (for description and plot)
     lms_mw_E_plot = chrom_coords_E(LMS_spec_N)
     lms_mw_E = my_round(lms_mw_E_plot, 6) 
     # Compute purple-line tangent points (for description and plot) 
-=======
-    lms_mw_plot[lms_mw_plot <= 0] = 0
-    # Compute chromaticity coordinates of Ill. E (for description and plot)
-    lms_mw_E_plot = chrom_coords_E(LMS_spec_N)
-    lms_mw_E = my_round(lms_mw_E_plot, 6)
-    # Compute purple-line tangent points (for description and plot)
->>>>>>> 0b689e59
     lms_mw_tg_purple_plot = tangent_points_purple_line(lms_mw_plot)
     lms_mw_tg_purple = lms_mw_tg_purple_plot.copy()
     lms_mw_tg_purple[:, 0] = my_round(lms_mw_tg_purple[:, 0], 1)
@@ -1339,7 +1209,6 @@
                                    V_spline,
                                    λ_main, λ_x_min_ref,
                                    xyz_ref, False),
-<<<<<<< HEAD
                 xtol=10**(-(10)), disp=False)  # exp: -(mat_dp + 2) = -10 
         trans_mat, λ_x_min_ref, ok = (
             square_sum(a13, a21, a22, a33, 
@@ -1353,25 +1222,9 @@
      Y_exact_spec,
      Z_exact_spec) = linear_transformation_λ(trans_mat, LMS_spec).T
     if (λ_spec[0] == 380. and λ_spec[-1] == 830. and 
-=======
-                xtol=10**(-(10)), disp=False) # exponent: -(mat_dp + 2) = -10
-        trans_mat, λ_x_min_ref, ok = (
-            square_sum(a13, a21, a22, a33,
-                       L_spline, M_spline, S_spline,
-                       V_spline,
-                       λ_main, λ_x_min_ref,
-                       xyz_ref, True)[1:])
-    # Compute transformation matrix for renormalized version
-    (λ_spec,
-     X_exact_spec,
-     Y_exact_spec,
-     Z_exact_spec) = transform_tristimulus_λ(trans_mat, LMS_spec).T
-    if (λ_spec[0] == 380. and λ_spec[-1] == 830. and
->>>>>>> 0b689e59
         my_round(λ_spec[1] - λ_spec[0], 1) == 1.0):
         trans_mat_N = trans_mat
     else:
-<<<<<<< HEAD
         (X_exact_sum, Y_exact_sum, Z_exact_sum) = (np.sum(X_exact_spec),
                                                    np.sum(Y_exact_spec),
                                                    np.sum(Z_exact_spec))
@@ -1393,33 +1246,6 @@
     XYZ_plot_N = linear_transformation_λ(trans_mat_N, LMS_plot)   
     XYZ_plot_N[:, 1:] = sign_figs(XYZ_plot_N[:, 1:], 7) 
     return (trans_mat, XYZ_spec, XYZ_plot, 
-=======
-        (X_exact_E, Y_exact_E, Z_exact_E) = (np.sum(X_exact_spec),
-                                             np.sum(Y_exact_spec),
-                                             np.sum(Z_exact_spec))
-        trans_mat_N = my_round(trans_mat * ([Y_exact_E / X_exact_E],
-                                            [1],
-                                            [Y_exact_E / Z_exact_E]), 8)
-    # Compute spectral tristimulus values (for table)
-    ### non-renormalized:
-    XYZ_spec = transform_tristimulus_λ(trans_mat, LMS_spec)
-    XYZ_spec[:, 1:] = sign_figs(XYZ_spec[:, 1:], 7)
-    XYZ_spec[XYZ_spec <= 0] = 0
-    ### renormalized:
-    XYZ_spec_N = transform_tristimulus_λ(trans_mat_N, LMS_spec)
-    XYZ_spec_N[:, 1:] = sign_figs(XYZ_spec_N[:, 1:], 7)
-    XYZ_spec_N[XYZ_spec_N <= 0] = 0
-    # Compute plot points for tristimulus functions (for plot)
-    ### non-renormalized:
-    XYZ_plot = transform_tristimulus_λ(trans_mat, LMS_plot)
-    XYZ_plot[:, 1:] = sign_figs(XYZ_plot[:, 1:], 7)
-    XYZ_plot[XYZ_plot <= 0] = 0
-    ### renormalized:
-    XYZ_plot_N = transform_tristimulus_λ(trans_mat_N, LMS_plot)
-    XYZ_plot_N[:, 1:] = sign_figs(XYZ_plot_N[:, 1:], 7)
-    XYZ_plot_N[XYZ_plot_N <= 0] = 0
-    return (trans_mat, XYZ_spec, XYZ_plot,
->>>>>>> 0b689e59
             trans_mat_N, XYZ_spec_N, XYZ_plot_N)
              
              
@@ -1525,7 +1351,6 @@
     ### non-renormalized:
     xyz_spec = chrom_coords_µ(XYZ_spec)
     xyz_spec[:, 1:] = my_round(xyz_spec[:, 1:], 5)
-<<<<<<< HEAD
     ### renormalized:
     xyz_spec_N = chrom_coords_µ(XYZ_spec_N)
     xyz_spec_N[:, 1:] = my_round(xyz_spec_N[:, 1:], 5)
@@ -1534,35 +1359,15 @@
     xyz_plot = chrom_coords_µ(XYZ_plot) 
     ### renormalized     
     xyz_plot_N = chrom_coords_µ(XYZ_plot_N)
-=======
-    xyz_spec[xyz_spec <= 0] = 0
-    ### renormalized:
-    xyz_spec_N = chrom_coords_µ(XYZ_spec_N)
-    xyz_spec_N[:, 1:] = my_round(xyz_spec_N[:, 1:], 5)
-    xyz_spec_N[xyz_spec_N <= 0] = 0
-    # Compute plot points for spectrum locus (for plot)
-    ### non-renormalized:
-    xyz_plot = chrom_coords_µ(XYZ_plot)
-    xyz_plot[xyz_plot <= 0] = 0
-    ### renormalized
-    xyz_plot_N = chrom_coords_µ(XYZ_plot_N)
-    xyz_plot_N[xyz_plot_N <= 0] = 0
->>>>>>> 0b689e59
     # Compute chromaticity coordinates of Ill. E (for description and plot)
     ### non-renormalized:
     xyz_E_plot = chrom_coords_E(XYZ_spec)
     xyz_E = my_round(xyz_E_plot, 5)
     ### renormalized:
     xyz_E_plot_N = chrom_coords_E(XYZ_spec_N)
-<<<<<<< HEAD
     xyz_E_N = my_round(xyz_E_plot_N, 5)
     # Compute purple-line tangent points (for description and plot) 
     ### non-renormalized:     
-=======
-    xyz_E_N= my_round(xyz_E_plot_N, 5)
-    # Compute purple-line tangent points (for description and plot)
-    ### non-renormalized:
->>>>>>> 0b689e59
     (xyz_tg_purple_plot,
      XYZ_tg_purple_plot) = tangent_points_purple_line(
              xyz_plot, False, XYZ_plot)
@@ -1579,17 +1384,10 @@
     xyz_tg_purple_N = xyz_tg_purple_plot_N.copy()
     xyz_tg_purple_N[:, 0] = my_round(xyz_tg_purple_N[:, 0], 1)
     xyz_tg_purple_N[:, 1:] = my_round(xyz_tg_purple_N[:, 1:], 5)
-<<<<<<< HEAD
     XYZ_tg_purple_N = XYZ_tg_purple_plot_N.copy()                # tg XYZ-space
     XYZ_tg_purple_N[:, 0] = my_round(XYZ_tg_purple_N[:, 0], 1)   # tg XYZ-space
     XYZ_tg_purple_N[:, 1:] = my_round(XYZ_tg_purple_N[:, 1:], 7) # tg XYZ-space
     return (xyz_spec, xyz_E, xyz_tg_purple, XYZ_tg_purple, 
-=======
-    XYZ_tg_purple_N = XYZ_tg_purple_plot_N.copy()
-    XYZ_tg_purple_N[:, 0] = my_round(XYZ_tg_purple_N[:, 0], 1)
-    XYZ_tg_purple_N[:, 1:] = my_round(XYZ_tg_purple_N[:, 1:], 7)
-    return (xyz_spec, xyz_E, xyz_tg_purple, XYZ_tg_purple,
->>>>>>> 0b689e59
             xyz_plot, xyz_E_plot, xyz_tg_purple_plot, XYZ_tg_purple_plot,
             xyz_spec_N, xyz_E_N, xyz_tg_purple_N, XYZ_tg_purple_N,
             xyz_plot_N, xyz_E_plot_N, xyz_tg_purple_plot_N,
@@ -1751,13 +1549,8 @@
     ### non-renormalized:
     xyz_purples_plot = chrom_coords_µ(XYZ_purples_plot)
     ### renormalized:
-<<<<<<< HEAD
     xyz_purples_plot_N = chrom_coords_µ(XYZ_purples_plot_N) 
     return (xyz_purples_spec, xyz_purples_plot, 
-=======
-    xyz_purples_plot_N = chrom_coords_µ(XYZ_purples_plot_N)
-    return (xyz_purples_spec, xyz_purples_plot,
->>>>>>> 0b689e59
             xyz_purples_spec_N, xyz_purples_plot_N)
            
            
@@ -1766,7 +1559,6 @@
     Pass the CIE standard colour-matching functions as given in database.
     
     Parameters
-<<<<<<< HEAD
     ----------         
     XYZ31_standard : ndarray
         The CIE 1931 XYZ colour-matching functions (2°), given to the 
@@ -1785,24 +1577,6 @@
         wavelengths in first column.
     XYZ64_standard : ndarray
         The CIE 1964 XYZ colour-matching functions (10°) given to the 
-=======
-    ----------
-    XYZ31_std : ndarray
-        The CIE 1931 XYZ colour-matching functions (2°), given at 1 nm
-        steps from 360 nm to 830 nm; wavelengths in first column.
-    XYZ64_std : ndarray
-        The CIE 1964 XYZ colour-matching functions (10°), given at 1 nm
-        steps from 360 nm to 830 nm; wavelengths in first column.
-   
-    Returns
-    -------
-    XYZ31_std : ndarray
-        The CIE 1931 XYZ colour-matching functions (2°) given to the
-        precision of 7 sign. figs., at 1 nm steps from 360 nm to 830 nm;
-        wavelengths in first column.
-    XYZ64_std : ndarray
-        The CIE 1964 XYZ colour-matching functions (10°) given to the
->>>>>>> 0b689e59
         precision of 7 sign. figs., at 1 nm steps from 360 nm to 830 nm;
         wavelengths in first column.
     XYZ31_plot : ndarray
@@ -1812,18 +1586,10 @@
     XYZ64_plot : ndarray
         The CIE 1964 XYZ colour-matching functions (10°) given to the
         precision of 7 sign. figs., at 1 nm steps from 360 nm to 830 nm;
-<<<<<<< HEAD
         wavelengths in first column.     
     """ 
     # '_main' : values given at 1 nm steps from 360 nm to 830 nm.    NB!
     # '_plot' : values given at 0.1 nm steps from 360 nm to 830 nm.  NB! 
-=======
-        wavelengths in first column.
-    """
-    # NB! exceptions:
-    # '_main  here means values given at 1 nm steps from 360 nm to 830 nm.
-    # '_plot' here means values given at 0.1 nm steps from 360 nm to 830 nm.
->>>>>>> 0b689e59
     
     (λ_main, X31_main, Y31_main, Z31_main) = XYZ31_standard.T
     (X64_main, Y64_main, Z64_main) = (XYZ64_standard.T)[1:]
@@ -1847,19 +1613,11 @@
                            Y31_spline(λ_plot),
                            Z31_spline(λ_plot)]).T
     XYZ64_plot = np.array([λ_plot,
-<<<<<<< HEAD
                            X64_spline(λ_plot),
                            Y64_spline(λ_plot),
                            Z64_spline(λ_plot)]).T
     return (XYZ31_standard, XYZ31_plot,
             XYZ64_standard, XYZ64_plot)
-=======
-                           X64_std_spline(λ_plot),
-                           Y64_std_spline(λ_plot),
-                           Z64_std_spline(λ_plot)]).T
-    return (XYZ31_std, XYZ31_plot,
-            XYZ64_std, XYZ64_plot)
->>>>>>> 0b689e59
 
 
 def compute_CIE_std_xy_diagram(XYZ31_standard, XYZ31_plot,
@@ -1870,29 +1628,17 @@
     line's points of tangency with the spectrum locus.
     
     Parameters
-<<<<<<< HEAD
     ----------    
     XYZ31_standard : ndarray
         The CIE 1931 XYZ colour-matching functions (2°) given to the 
-=======
-    ----------
-    XYZ31_std : ndarray
-        The CIE 1931 XYZ colour-matching functions (2°) given to the
->>>>>>> 0b689e59
         precision of 7 sign. figs., at 1 nm steps from 360 nm to 830 nm;
         wavelengths in first column.
     XYZ31_plot : ndarray
         The non-rounded interpolated CIE 1931 XYZ colour-matching functions
         (2°) given at 0.1 nm steps from 360 nm to 830 nm;
-<<<<<<< HEAD
         wavelengths in first column.  
     XYZ64_standard : ndarray
         The CIE 1964 XYZ colour-matching functions (10°) given to the 
-=======
-        wavelengths in first column.
-    XYZ64_std : ndarray
-        The CIE 1964 XYZ colour-matching functions (10°) given to the
->>>>>>> 0b689e59
         precision of 7 sign. figs., at 1 nm steps from 360 nm to 830 nm;
         wavelengths in first column.
     XYZ64_plot : ndarray
@@ -1900,19 +1646,11 @@
         (10°) given at 0.1 nm step from 360 nm to 830 nm;
         wavelengths in first column.
    
-<<<<<<< HEAD
     Returns     
     -------       
     xyz31_main : ndarray
         The CIE 1931 xyz spectral chromaticity coordinates, given to the 
         precision of 5 decimal places, at 1 nm step from 360 nm to 
-=======
-    Returns
-    -------
-    xyz31_std : ndarray
-        The CIE 1931 xyz spectral chromaticity coordinates, given to the
-        precision of 5 decimal places, at 1 nm step from 360 nm to
->>>>>>> 0b689e59
         830 nm; wavelengths in first column (for table).
     xyz31_E : ndarray
         The CIE 1931 xyz chromaticity coordinates of Illuminant E, given to
@@ -1928,17 +1666,10 @@
     xyz31_tg_purple_plot : ndarray
         The CIE 1931 xyz chromaticity coordinates at the purple line's points
         of tangency with the spectrum locus; wavelengths in first column (for
-<<<<<<< HEAD
         plot).  
     xyz64_main : ndarray
         The CIE 1964 xyz spectral chromaticity coordinates, given to the 
         precision of 5 decimal places, at 1 nm steps from 360 nm to 
-=======
-        plot).
-    xyz64_std : ndarray
-        The CIE 1964 xyz spectral chromaticity coordinates, given to the
-        precision of 5 decimal places, at 1 nm steps from 360 nm to
->>>>>>> 0b689e59
         830 nm; wavelengths in first column (for table).
     xyz64_E : ndarray
         The CIE 1964 xyz chromaticity coordinates of Illuminant E, given to
@@ -1956,7 +1687,6 @@
         of tangency with the spectrum locus; wavelengths in first column (for
         plot).
     """
-<<<<<<< HEAD
     # '_main' : values given at 1 nm steps from 360 nm to 830 nm.    NB!
     # '_plot'   values given at 0.1 nm steps from 360 nm to 830 nm.  NB! 
     
@@ -1965,17 +1695,6 @@
     xyz31_main[:,1:] = my_round(xyz31_main[:,1:], 5)
     xyz64_main = chrom_coords_µ(XYZ64_standard)
     xyz64_main[:,1:] = my_round(xyz64_main[:,1:], 5)
-=======
-    # NB! exceptions:
-    # '_main  here means values given at 1 nm steps from 360 nm to 830 nm.
-    # '_plot' here means values given at 0.1 nm steps from 360 nm to 830 nm.
-    
-    # Spectral chromaticity coordinates (for table and plot)
-    xyz31_std = chrom_coords_µ(XYZ31_std)
-    xyz31_std[:,1:] = my_round(xyz31_std[:,1:], 5)
-    xyz64_std = chrom_coords_µ(XYZ31_std)
-    xyz64_std[:,1:] = my_round(xyz64_std[:,1:], 5)
->>>>>>> 0b689e59
     xyz31_plot = chrom_coords_µ(XYZ31_plot)
     xyz64_plot = chrom_coords_µ(XYZ64_plot)
     # Chromaticity coordinates of Ill. E (for description and plot)
@@ -1987,19 +1706,11 @@
     xyz31_tg_purple[:, 1:] = my_round(xyz31_tg_purple_plot[:, 1:], 5)
     xyz64_tg_purple_plot = tangent_points_purple_line(xyz64_plot)
     xyz64_tg_purple = xyz64_tg_purple_plot.copy()
-<<<<<<< HEAD
     xyz64_tg_purple[:, 1:] = my_round(xyz64_tg_purple_plot[:, 1:], 5)  
     return (xyz31_main, xyz31_E, xyz31_tg_purple, 
             xyz31_plot, xyz31_tg_purple_plot, 
             xyz64_main, xyz64_E, xyz64_tg_purple, 
             xyz64_plot, xyz64_tg_purple_plot)       
-=======
-    xyz64_tg_purple[:, 1:] = my_round(xyz64_tg_purple_plot[:, 1:], 5)
-    return (xyz31_std, xyz31_E, xyz31_tg_purple,
-            xyz31_plot,  xyz31_tg_purple_plot,
-            xyz64_std, xyz64_E, xyz64_tg_purple,
-            xyz64_plot,  xyz64_tg_purple_plot)
->>>>>>> 0b689e59
 
 
 #=============================================================================
@@ -2133,15 +1844,9 @@
     # Compute the LMS cone fundamentals (linear and logarithmic values)
     #=======================================================================
     
-<<<<<<< HEAD
     # - LMS values (7 number of sign. figs.) for specified wavelengths; 
     #   wavelengths in first column 
     # - Briggsian logarithm of LMS values (5 decimal places)
-=======
-    # - LMS values (7 number of sign. figs.) for specified wavelengths;
-    #   wavelengths in first column
-    # - Briggsian logarithm of LMS values (standard number of decimal places)
->>>>>>> 0b689e59
     #   for specified wavelengths; wavelengths in first column
     (LMS_std_spec,
     logLMS_std_spec) = compute_LMS(
@@ -2200,13 +1905,8 @@
     lms_mb_E_plot,
     lms_mb_tg_purple_plot) = compute_MacLeod_Boynton_diagram(
             results['LMS_base'], plots['LMS_base'], LMS_base_all,
-<<<<<<< HEAD
             Vλ_std_all, Vλ_std_spec, LM_weights)  
     results['norm_coeffs_lms_mb'] = chop(norm_coeffs_lms_mb)
-=======
-            Vλ_std_all, Vλ_std_spec, LM_weights)
-    results['norm_coeffs_lms_mb'] = norm_coeffs_lms_mb
->>>>>>> 0b689e59
     results['lms_mb'] = chop(lms_mb_std_spec)
     results['lms_mb_white'] = lms_mb_std_E
     results['lms_mb_tg_purple'] = chop(lms_mb_std_tg_purple)
@@ -2452,11 +2152,7 @@
     plots['xyz31'] = chop(xyz31_plot)
     plots['xyz31_tg_purple'] = chop(xyz31_tg_purple_plot)
     plots['xyz64'] = chop(xyz64_plot)
-<<<<<<< HEAD
     plots['xyz64_tg_purple'] = chop(xyz64_tg_purple_plot) 
-=======
-    plots['xyz64_tg_purple'] = xyz64_tg_purple_plot
->>>>>>> 0b689e59
     
     
     #=======================================================================
