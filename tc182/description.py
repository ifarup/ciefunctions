--- conflicted
+++ resolved
@@ -206,14 +206,8 @@
         html_string += data['lambda_step']
     else:
         html_string += '1'
-<<<<<<< HEAD
     html_string += """ nm steps<br />
     &ndash; Values of &nbsp;\\(\\bar y_{\,\mathrm{F},\,%s,\,%d}\\) &nbsp;peaking at unity at 0.1 nm resolution
-=======
-    html_string += """ nm<br />
-    &ndash; Values of &nbsp;\\(\\bar y_{\,\mathrm{F},\,%s,\,%d}\\)
-    &nbsp;peaking at unity at 0.1 nm resolution
->>>>>>> c536cbd4
     </p>
     """ % (data['field_size'], data['age'])
     return html_string
@@ -350,7 +344,6 @@
         trans_mat = data['trans_mat_N']
     else:
         trans_mat = data['trans_mat']
-<<<<<<< HEAD
     html_string = """
         <p>
         <b class="description-subtitle">Transformation equations</b><br />
@@ -362,25 +355,6 @@
         \\end{aligned}
         $$
         </p>   
-=======
-    return """
-    <p>
-    <b class="description-subtitle">Transformation equations</b><br />
-    $$
-    \\begin{aligned}
-    l_{\,\mathrm{MB},\,%s,\,%d}(\\lambda)\\; &=
-    \\frac{%.8f\\, \\bar l_{%s,\,%d}(\\lambda)}{%.8f\\, \\bar l_{%s,\,%d}
-    (\\lambda) + %.8f\\, \\bar m_{\,%s,\,%d}(\\lambda)} \\\\
-    m_{\,\mathrm{MB},\,%s,\,%d}(\\lambda)\\; &=
-    \\frac{%.8f\\, \\bar m_{\,%s,\,%d}(\\lambda)}{%.8f\\, \\bar l_{%s,\,%d}
-    (\\lambda) + %.8f\\, \\bar m_{\,%s,\,%d}(\\lambda)} \\\\
-    s_{\,\mathrm{MB},\,%s,\,%d}(\\lambda)\\; &=
-    \\frac{%.8f\\, \\bar s_{%s,\,%d}(\\lambda)}{%.8f\\, \\bar l_{%s,\,%d}
-    (\\lambda) + %.8f\\, \\bar m_{\,%s,\,%d}(\\lambda)} \\\\
-    \\end{aligned}
-    $$
-    </p>
->>>>>>> c536cbd4
     """ % (data['field_size'], data['age'],
            trans_mat[1, 0], data['field_size'], data['age'],
            trans_mat[1, 0], data['field_size'], data['age'],
@@ -391,7 +365,6 @@
            trans_mat[1, 1], data['field_size'], data['age'],
            data['field_size'], data['age'],
            1./data['bm_s_max'], data['field_size'], data['age'],
-<<<<<<< HEAD
            trans_mat[1,0], data['field_size'], data['age'],
            trans_mat[1,1], data['field_size'], data['age'])
     html_string += """
@@ -403,11 +376,7 @@
            data['field_size'], data['age'],
            data['field_size'], data['age'])
     return html_string          
-=======
-           trans_mat[1, 0], data['field_size'], data['age'],
-           trans_mat[1, 1], data['field_size'], data['age'])
-
->>>>>>> c536cbd4
+
 
 def _lms_to_lm(data):
     html_string = """
