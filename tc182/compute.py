#!/usr/bin/env python3
# -*- coding: utf-8 -*-
"""
tc182: CIE TC1-82 Computations

Copyright (C) 2012-2014 Ivar Farup and Jan Henrik Wold

This program is free software: you can redistribute it and/or modify
it under the terms of the GNU General Public License as published by
the Free Software Foundation, either version 3 of the License, or
(at your option) any later version.

This program is distributed in the hope that it will be useful,
but WITHOUT ANY WARRANTY; without even the implied warranty of
MERCHANTABILITY or FITNESS FOR A PARTICULAR PURPOSE.  See the
GNU General Public License for more details.

You should have received a copy of the GNU General Public License
along with this program.  If not, see <http://www.gnu.org/licenses/>.
"""

import os
import inspect
import numpy as np
import scipy.optimize
import scipy.interpolate
import warnings
from scipy.spatial import Delaunay
from scipy.io.matlab.miobase import arr_dtype_number

# The following coding conventions have been applied:
#
# * All functions have a docstring of minimum one line describing the
#   overall purpose of the function as well as the names and types
#   of the parameters and return values.
#
# * In some places, variables have been reused, typically in order to build up
#   arrays sequentially. The typical example is found in, e.g.,
#   absorptance_from_lms10q, where the absorptance array is first initialized
#   as the absorbance, then edited in place. This is in order to achieve
#   a shorter and also more efficient code with less memory allocation, and to
#   avoid namespace pollution in the case of comput_tabulated. Unfortunately,
#   it reduces the readability of the code somewhat. Therefore, all such
#   occurences are marked with comments in the code.


#==============================================================================
# Tabulated and derived visual data
#==============================================================================


def my_round(x, n=0):
    """
    Round array x to n decimal points using round half away from zero.

    This function is needed because the rounding specified in the CIE
    recommendation is different from the standard rounding scheme
    in python (which is following the IEEE recommendation).

    Parameters
    ----------
    x : ndarray
        Array to be rounded
    n : int
        Number of decimal points

    Returns
    -------
    y : ndarray
        Rounded array
    """
    s = np.sign(x)
    return s*np.floor(np.absolute(x)*10**n + 0.5)/10**n


def significant_figures(x, n=0):
    """
    Round x to n significant figures (not decimal points).

    This function is needed because the rounding specified in the CIE
    recommendation is different from the standard rounding scheme
    in python (which is following the IEEE recommendation). Uses
    my_round (above).

    Parameters
    ----------
    x : int, float or ndarray
        Number or array to be rounded.

    Returns
    -------
    t : float or ndarray
        Rounded number or array.
    """
    if type(x) == float or type(x) == int:
        if x == 0.:
            return 0
        else:
            exponent = np.ceil(np.log10(x))
            return 10**exponent * my_round(x / 10**exponent, n)
    exponent = x.copy()
    exponent[x == 0] = 0
    exponent[x != 0] = np.ceil(np.log10(abs(x[x != 0])))
    return 10**exponent * my_round(x / 10**exponent, n)


def chop(arr, epsilon=1e-14):
    """
    Chop values smaller than epsilon in absolute value to zero.

    Similar to Mathematica function.

    Parameters
    ----------
    arr : float or ndarray
        Array or number to be chopped.
    epsilon : float
        Minimum number.

    Returns
    -------
    chopped : float or ndarray
        Chopped numbers.
    """
    if (type(arr) == type(float())) or (type(arr) == type(int())):
        chopped = arr
        if np.abs(chopped) < epsilon:
            chopped = 0
        return chopped
    chopped = arr.copy()                    # initialise to arr values
    chopped[np.abs(chopped) < epsilon] = 0  # set too low values to zero
    return chopped

# def resource_path(relative):
#     """
#     Extend relative path to full path (mainly for PyInstaller integration).
#     """
#     return os.path.join(
#         os.environ.get(
#             '_MEIPASS2',
#             os.path.abspath('.')
#         ),
#         relative
#     )


def resource_path(relative):
    """
    Extend relative path to full path (mainly for PyInstaller integration).

    Parameters
    ----------
    relative : string
        The relative path name.

    Returns
    -------
    absolute : string
        The absolute path name.
    """
    return os.path.dirname(
        os.path.abspath(
            inspect.getsourcefile(resource_path))) + '/' + relative


def read_csv_file(filename, pad=-np.inf):
    """
    Read a CSV file and return pylab array.

    Parameters
    ----------
    filename : string
        Name of the CSV file to read
    pad : float
        Value to pad for missing values.

    Returns
    -------
    csv_array : ndarray
        The content of the file plus padding.
    """
    f = open(resource_path(filename))
    data = f.readlines()
    for i in range(len(data)):
        data[i] = data[i].split(',')
        for j in range(len(data[i])):
            if data[i][j].strip() == '':
                data[i][j] = pad
            else:
                data[i][j] = float(data[i][j])
    return np.array(data)


def chromaticities_from_XYZ(xyz31, xyz64):
    """
    Compute chromaticities and knots (for interpolation) from XYZ functions.

    Parameters
    ----------
    xyz31 : ndarray
        CIE 1931 colour matching functions
    xyz64 : ndarray
        CIE 1964 colour matching functions

    Returns
    -------
    cc31 : ndarray
        Chromaticities for the 1931 colour matching functions.
    cc64 : ndarray
        Chromaticities for the 1964 colour matching functions.
    cc31knots : ndarray
        Knots for interpolating the chromaticities.
    cc64knots : ndarray
        Knots for interpolating the chromaticities.
    """
    cc31 = xyz31.copy()
    cc31sum = np.sum(cc31[:, 1:], axis=1)
    cc64 = xyz64.copy()
    cc64sum = np.sum(cc64[:, 1:], axis=1)
    for i in range(1, 4):
        cc31[:, i] = cc31[:, i] / cc31sum
        cc64[:, i] = cc64[:, i] / cc64sum

    cc31knots = np.array([cc31[0, 0],
                          cc31[np.argmin(cc31[:, 1]), 0],
                          cc31[np.argmax(cc31[:, 2]), 0],
                          700,
                          cc31[-1, 0]])

    cc64knots = np.array([cc64[0, 0],
                          cc64[np.argmin(cc64[:, 1]), 0],
                          cc64[np.argmax(cc64[:, 2]), 0],
                          700,
                          cc64[-1, 0]])
    return cc31, cc64, cc31knots, cc64knots


def docul_fine(ocular_sum_32, docul2):
    """
    Calculate the two parts of docul.

    Parameters
    ----------
    ocular_sum_32 : ndarray
        Sum of two ocular functions
    docul2 : ndarray

    Returns
    -------
    docul1_fine : ndarray
        Tabulated docul1 with high resolution
    docul2_fine : ndarray
        Tabulated docul2 with high resolution
    """
    docul2_pad = np.zeros((75, 2))             # initialize
    docul2_pad[:, 0] = np.arange(460, 835, 5)  # fill
    docul2_pad[:, 1] = 0                       # fill
    docul2 = np.concatenate((docul2, docul2_pad))
    spl = scipy.interpolate.InterpolatedUnivariateSpline(docul2[:, 0],
                                                         docul2[:, 1])
    docul2_fine = ocular_sum_32.copy()
    docul2_fine[:, 1] = spl(ocular_sum_32[:, 0])
    docul1_fine = ocular_sum_32.copy()
    docul1_fine[:, 1] = ocular_sum_32[:, 1] - docul2_fine[:, 1]
    return docul1_fine, docul2_fine


class VisualData:
    """
    Class containing all visual data input to the computations.

    All data are read from files in the 'data' folder.
    """
    absorbance = read_csv_file('data/absorbances0_1nm.csv')[:, [0, 2, 3, 4]]
    macula_2 = read_csv_file('data/absorbances0_1nm.csv')[:, [0, 6]]
    macula_rel = macula_2 / .35  # since macula at 2 degrees has a
                                 # maximum of 0.35 at 460 (at 5nm step)
    ocular_sum_32 = read_csv_file(
        'data/absorbances0_1nm.csv')[:, [0, 5]]  # 32 years only!!!

    lms10_log_quant = read_csv_file('data/ss10q_fine_8dp.csv')
    lms10_lin_energ = read_csv_file('data/linss10e_fine_8dp.csv', 0)
    lms10_lin_energ_n_signfig = read_csv_file('data/linss10e_fine.csv', 0)
    lms2_log_quant = read_csv_file('data/ss2_10q_fine_8dp.csv')
    lms2_lin_energ = read_csv_file('data/linss2_10e_fine_8dp.csv', 0)
    lms2_lin_energ_n_signfig = read_csv_file('data/linss2_10e_fine.csv', 0)
    vlambdaLM_10_lin_energ = read_csv_file('data/linCIE2008v10e_fine_8dp.csv')
    vlambdaLM_2_lin_energ = read_csv_file('data/linCIE2008v2e_fine_8dp.csv')
    vlambdaLM_10_log_quant = read_csv_file('data/logCIE2008v10q_fine_8dp.csv')
    vlambdaLM_2_log_quant = read_csv_file('data/logCIE2008v2q_fine_8dp.csv')
    xyz31 = read_csv_file('data/ciexyz31_1.csv')
    xyz64 = read_csv_file('data/ciexyz64_1.csv')
    docul2 = read_csv_file('data/docul2.csv')

    cc31, cc64, cc31knots, cc64knots = chromaticities_from_XYZ(xyz31, xyz64)
    docul1_fine, docul2_fine = docul_fine(ocular_sum_32, docul2)


#==============================================================================
# Compute absorptance data from tabulated cone fundamentals; do we need these?
#==============================================================================


def absorptance_from_lms10q():
    """
    Compute the absorptance from quantal lms 10 for reference.
    """
    absorptance = VisualData.lms10_log_quant.copy()  # initialize
    absorptance[:, 1:] = 10**(absorptance[:, 1:])    # convert in-place
    for i in range(1, 4):                            # ditto
        absorptance[:, i] = (absorptance[:, i] /
                             10**(-d_mac_max(10)*VisualData.macula_rel[:, 1] -
                                  VisualData.ocular_sum_32[:, 1]))
        absorptance[:, i] = absorptance[:, i]/absorptance[:, i].max()
    return absorptance


def absorbance_from_lms10q():
    """
    Compute the absorbance from quantal lms 10 for reference.
    """
    absorbance = absorptance_from_lms10q(
        VisualData.lms10_log_quant)  # for in-place editing
    absorbance[:, 1] = (np.log10(1 - absorbance[:, 1] *
                                 (1 - 10**-d_LM_max(10))) /
                        -d_LM_max(10))
    absorbance[:, 2] = (np.log10(1 - absorbance[:, 2] *
                                 (1 - 10**-d_LM_max(10))) /
                        -d_LM_max(10))
    absorbance[:, 3] = (np.log10(1 - absorbance[:, 3] *
                                 (1 - 10**-d_S_max(10))) /
                        -d_S_max(10))
    return absorbance


#==============================================================================
# Functions of age and field size
#==============================================================================


def chromaticity_interpolated(field_size):
    """
    Compute the spectral chromaticity coordinates by interpolation for
    reference.

    Parameters
    ----------
    field_size : float
        The field size in degrees.

    Returns
    -------
    chromaticity : ndarray
        The xyz chromaticities, with wavelenghts in first column.
    """
    alpha = (field_size - 2)/8.
    knots = (1 - alpha)*VisualData.cc31knots + alpha*VisualData.cc64knots
    knots[0] = 360.
    knots[-1] = 830.
    lambd = np.arange(360., 831.)

    lambda31_func = scipy.interpolate.interp1d(
        knots, VisualData.cc31knots, kind='linear')
    lambda64_func = scipy.interpolate.interp1d(
        knots, VisualData.cc64knots, kind='linear')
    lambda31 = lambda31_func(lambd)
    lambda64 = lambda64_func(lambd)

    # x values
    cc31x_func = scipy.interpolate.interp1d(VisualData.cc31[:, 0],
                                            VisualData.cc31[:, 1],
                                            kind='cubic')
    cc64x_func = scipy.interpolate.interp1d(VisualData.cc64[:, 0],
                                            VisualData.cc64[:, 1],
                                            kind='cubic')
    cc31x = cc31x_func(lambda31)
    cc64x = cc64x_func(lambda64)
    xvalues = (1-alpha)*cc31x + alpha*cc64x
    # y values
    cc31y_func = scipy.interpolate.interp1d(VisualData.cc31[:, 0],
                                            VisualData.cc31[:, 2],
                                            kind='cubic')
    cc64y_func = scipy.interpolate.interp1d(VisualData.cc64[:, 0],
                                            VisualData.cc64[:, 2],
                                            kind='cubic')
    cc31y = cc31y_func(lambda31)
    cc64y = cc64y_func(lambda64)
    yvalues = (1-alpha)*cc31y + alpha*cc64y
    zvalues = 1 - xvalues - yvalues
    return np.concatenate((np.reshape(lambd, (471, 1)),
                           np.reshape(xvalues, (471, 1)),
                           np.reshape(yvalues, (471, 1)),
                           np.reshape(zvalues, (471, 1))), 1)


def ocular(age):
    """
    The optical density of the ocular media as a function of age.

    Computes a weighted average of docul1 and docul2.

    Parameters
    ----------
    age : float
        Age in years.

    Returns
    -------
    ocular : ndarray
        The optical density of the ocular media; wavelength in first column.
    """
    ocul = VisualData.docul2_fine.copy()  # initialise for in-place editing
    if age < 60:
        ocul[:, 1] = ((1 + 0.02*(age - 32)) * VisualData.docul1_fine[:, 1] +
                      VisualData.docul2_fine[:, 1])
    else:
        ocul[:, 1] = ((1.56 + 0.0667*(age - 60)) *
                      VisualData.docul1_fine[:, 1] +
                      VisualData.docul2_fine[:, 1])
    return ocul


def d_mac_max(field_size):
    """
    Maximum optical density of the macular pigment (function of field size).

    Parameters
    ----------
    field_size : float
        Field size in degrees.

    Returns
    -------
    d_mac_max : float
        Maximum optical density of the macular pigment.
    """
    return my_round(0.485*np.exp(-field_size/6.132), 3)


def d_LM_max(field_size):
    """
    Maximum optical density of the visual pigment (function of field size).

    Parameters
    ----------
    field_size : float
        Field size in degrees.

    Returns
    -------
    d_LM_max : float
        Maximum optical density of the visual pigment.
    """
    return my_round(0.38 + 0.54*np.exp(-field_size/1.333), 3)


def d_S_max(field_size):
    """
    Maximum optical density of the visual pigment (function of field size).

    Parameters
    ----------
    field_size : float
        Field size in degrees.

    Returns
    -------
    d_S_max : float
        Maximum optical density of the visual pigment.
    """
    return my_round(0.30 + 0.45*np.exp(-field_size/1.333), 3)


def absorpt(field_size):
    """
    Compute quantal absorptance as a function of field size.

    Parameters
    ----------
    field_size : float
        Field size in degrees.

    Returns
    -------
    absorpt : ndarray
        The computed lms functions, with wavelengths in first column.
    """
    abt = VisualData.absorbance.copy()  # initialize for in-place editing
    abt[:, 1] = 1 - 10**(-d_LM_max(field_size) *
                         10**(VisualData.absorbance[:, 1]))  # L
    abt[:, 2] = 1 - 10**(-d_LM_max(field_size) *
                         10**(VisualData.absorbance[:, 2]))  # M
    abt[:, 3] = 1 - 10**(-d_S_max(field_size) *
                         10**(VisualData.absorbance[:, 3]))  # S
    return abt


def lms_quantal(field_size, age):
    """
    Compute quantal cone fundamentals as a function of field size and age.

    Parameters
    ----------
    field_size : float
        Field size in degrees.
    age : float
        Age in years.

    Returns
    -------
    lms : ndarray
        The computed lms functions, with wavelengths in first column.
    """
    abt = absorpt(field_size)
    lmsq = abt.copy()           # initialise for in-place editing
    ocul = ocular(age)
    for i in range(1, 4):
        lmsq[:, i] = (abt[:, i] *
                      10**(-d_mac_max(field_size) *
                           VisualData.macula_rel[:, 1] - ocul[:, 1]))
        lmsq[:, i] = lmsq[:, i] / (lmsq[:, i].max())
    return lmsq


def lms_energy_base(field_size, age):
    """
    Compute energy cone fundamentals as a function of field size and age.

    Parameters
    ----------
    field_size : float
        Field size in degrees.
    age : float
        Age in years.

    Returns
    -------
    lms : ndarray
        The computed lms functions, with wavelengths in first column.
    lms_max : ndarray
        Max values of the lms functions before renormalisation.
    """
    if age == 32:
        if field_size == 2:
            return VisualData.lms2_lin_energ.copy(), 0   # dummy max value
        elif field_size == 10:
            return VisualData.lms10_lin_energ.copy(), 0  # dummy max value
    lms = lms_quantal(field_size, age)  # initialize for in-place editing
    lms_max = []
    for i in range(1, 4):
        lms[:, i] = lms[:, i] * lms[:, 0]
        lms_max.append(lms[:, i].max())
        lms[:, i] = lms[:, i] / lms[:, i].max()
    return significant_figures(lms, 9), np.array(lms_max)


def lms_energy(field_size, age, signfig=6):
    """
    Compute energy cone fundamentals as a function of field size and age.

    Parameters
    ----------
    field_size : float
        Field size in degrees.
    age : float
        Age in years.
    signfig : int
        Number of significant figures in returned lms.

    Returns
    -------
    lms : ndarray
        The computed lms functions, with wavelengths in first column.
    lms_max : ndarray
        Max values of the lms functions before renormalisation.
    """
    if signfig == 6 and age == 32:
        if field_size == 2:
            return (VisualData.lms2_lin_energ_n_signfig.copy(),
                    0)  # dummy max value
        elif field_size == 10:
            return (VisualData.lms10_lin_energ_n_signfig.copy(),
                    0)  # dummy max value
    lms, lms_max = lms_energy_base(field_size, age)
    if signfig < 6 and age == 32:  # conditionally use preloaded versions
        if field_size == 2:
            lms, lms_max = (VisualData.lms2_lin_energ_n_signfig.copy(),
                            0)  # dummy max value
        elif field_size == 10:
            lms, lms_max = (VisualData.lms10_lin_energ_n_signfig.copy(),
                            0)  # dummy max value
    return significant_figures(lms, signfig), lms_max


def v_lambda_l_cone_weight(field_size, age):
    """
    Compute weighting factor of l_bar(lambda) in V(lambda) synthesis.

    The weighting factors are given on quantal scale.

    Parameters
    ----------
    field_size : float
        Field size in degrees.
    age : float
        Age in years.

    Returns
    -------
    weight : float
        The computed weighting factor.
    """
    field_size = 2.  # For strategy 2 in github issue 121. Comment line
                     # for strategy 3
    abt_fs = absorpt(field_size)
    abt_2 = absorpt(2.)
    lmsq_fs_age = lms_quantal(field_size, age)
    lmsq_2_32 = lms_quantal(2, 32)
    const_fs_age = (abt_fs[0, 1] * lmsq_fs_age[0, 2] /
                    (abt_fs[0, 2] * lmsq_fs_age[0, 1]))
    const_2_32 = abt_2[0, 1] * lmsq_2_32[0, 2] / (abt_2[0, 2] *
                                                  lmsq_2_32[0, 1])
    return 1.89 * const_fs_age / const_2_32


def v_lambda_quantal(field_size, age):
    """
    Compute the V(lambda) function as a function of field size and age.

    Parameters
    ----------
    field_size : float
        Field size in degrees.
    age : float
        Age in years.

    Returns
    -------
    v_lambda : ndarray
        The computed v_lambda function, with wavelengths in first column.
    """
    lms = lms_quantal(field_size, age)
    v_lambda = np.zeros((np.shape(lms)[0], 2))  # initialize for
                                                # in-place editing
    v_lambda[:, 0] = lms[:, 0]
    v_lambda[:, 1] = (v_lambda_l_cone_weight(field_size, age) * lms[:, 1] +
                      lms[:, 2])
    v_lambda[:, 1] = v_lambda[:, 1] / v_lambda[:, 1].max()
    return v_lambda


def v_lambda_energy_from_quantal(field_size, age):
    """
    Compute the V(lambda) function as a function of field size and age.

    Starting from quantal V(lambda).

    Parameters
    ----------
    field_size : float
        Field size in degrees.
    age : float
        Age in years.

    Returns
    -------
    v_lambda : ndarray
        The computed v_lambda function, with wavelengths in first column.
    """
    if age == 32:
        if field_size == 2:
            return VisualData.vlambdaLM_2_log_quant.copy()
        elif field_size == 10:
            return VisualData.vlambdaLM_10_log_quant.copy()
    v_lambda = v_lambda_quantal(field_size, age)  # initialise for
                                                  # in-place editing
    v_lambda[:, 1] = v_lambda[:, 1] * v_lambda[:, 0]
    v_lambda[:, 1] = v_lambda[:, 1] / v_lambda[:, 1].max()
    return v_lambda


def v_lambda_energy_from_lms(field_size, age, v_lambda_signfig=7, mat_dp=8):
    """
    Compute the V(lambda) function as a function of field size and age.

    Starting from engergy scale LMS.

    Parameters
    ----------
    field_size : float
        Field size in degrees.
    age : float
        Age in years.
    v_lambda_signfig : int
        Number of significant figures in v_lambda.
    mat_dp : int
        Number of decimal places in transformation matrix.

    Returns
    -------
    v_lambda : ndarray
        The computed v_lambda function, with wavelengths in first column.
    weights : ndarray
        The two weighting factors in V(lambda) = a21*L(lambda) + \
                                                 a22*M(lambda)
    """
    if age == 32:
        if field_size == 2:
            return (VisualData.vlambdaLM_2_lin_energ.copy(),
                    np.array([0.68990272, 0.34832189]))
        elif field_size == 10:
            return (VisualData.vlambdaLM_10_lin_energ.copy(),
                    np.array([0.69283932, 0.34967567]))
    lms, lms_max = lms_energy_base(field_size, age)
    v_lambda = np.zeros((np.shape(lms)[0], 2))  # initialize for in-place
                                                # editing
    v_lambda[:, 0] = lms[:, 0]
    l_weight = v_lambda_l_cone_weight(field_size, age)
    v_lambda[:, 1] = l_weight * lms_max[0]*lms[:, 1] + lms_max[1]*lms[:, 2]
    m = v_lambda[:, 1].max()
    a21 = my_round(l_weight * lms_max[0] / m, mat_dp)
    a22 = my_round(lms_max[1]/m, mat_dp)
    v_lambda[:, 1] = significant_figures(a21 * lms[:, 1] + a22*lms[:, 2],
                                         v_lambda_signfig)
    return v_lambda, np.array([a21, a22])


def projective_lms_to_cc_matrix(trans_mat):
    """
<<<<<<< HEAD
    Compute the matrix for the coefficients of the projective transformation from lms to cc.
    
=======
    Compute the matrtix for the projective transformation from lms to cc.

>>>>>>> c536cbd4
    Parameters
    ----------
    trans_mat : ndarray
        Transformation matrix from lms to xyz.

    Returns
    -------
    mat : ndarray
        Coefficient matrix for the transformation directly from lms to cc.
    """
    mat = trans_mat.copy()      # initialise for in-place editing
    mat[2, 0] = trans_mat[0, 0] + trans_mat[1, 0] + trans_mat[2, 0]
    mat[2, 1] = trans_mat[0, 1] + trans_mat[1, 1] + trans_mat[2, 1]
    mat[2, 2] = trans_mat[0, 2] + trans_mat[1, 2] + trans_mat[2, 2]
    return mat


def square_sum(a13, a21, a22, a33, l_spline, m_spline, s_spline, v_spline,
               lambdas, lambda_ref_min, cc_ref, full_results=False,
               xyz_signfig=7, mat_dp=8):
    """
    Function to be optimised for a13.

    Parameters
    ----------
    a13 : ndarray
        1x1 array with parameter to optimise.
    a21, a22, a33 : float
        Parameters in matrix for LMS to XYZ conversion.
    l_spline, m_spline, s_spline, v_spline: InterPolatedUnivariateSpline
        LMS and V(lambda)
    lambdas : ndarray
        Tabulated lambda values according to chosen resolution.
    lambda_ref_min : float
        Lambda value that gives a minimum for the x-coordinate in the 
        corresponding reference diagram, i.e. x(lambda_ref_min) = x_ref_min.
    cc_ref : ndarray
        Tabulated reference chromaticity coordinates at 1 nm steps.
    full_results : bool
        Return all or just the computed error.
    xyz_signfig : int
        Number of significant figures in XYZ.
    mat_dp : int
        Number of decimal places in transformation matrix.

    Returns
    -------
    err : float
        Computed error.
    trans_mat : ndarray
        Transformation matrix.
    lambda_test_min : float
        argmin(x(lambda)).
    ok : bool
        Hit the correct minimum wavelength.
    """
    # Stripping reference values according to Stockman-Sharpe
<<<<<<< HEAD
    cc_ref_trunk = cc_ref[30:,1:].T.copy()
    x_ref_min = cc_ref_trunk[0,:].min()
    # Computed by Mathematica:
    a11 = (-m_spline(lambda_ref_min)*v_spline(lambdas).sum() +
          a13*(s_spline(lambda_ref_min)*m_spline(lambdas).sum() -
          m_spline(lambda_ref_min)*s_spline(lambdas).sum())*(-1 +
          x_ref_min) + (a21*l_spline(lambda_ref_min) +
          a33*s_spline(lambda_ref_min))*m_spline(lambdas).sum()*x_ref_min +
          m_spline(lambda_ref_min)*(a22*m_spline(lambdas).sum() +
          v_spline(lambdas).sum())*x_ref_min) / ((m_spline(lambda_ref_min)*
          l_spline(lambdas).sum() - l_spline(lambda_ref_min) *
          m_spline(lambdas).sum()) * (-1 + x_ref_min))
    a12 = (l_spline(lambda_ref_min)*v_spline(lambdas).sum() -
          a13*(s_spline(lambda_ref_min)*l_spline(lambdas).sum() -
          l_spline(lambda_ref_min)*s_spline(lambdas).sum())*(-1 +
          x_ref_min) - ((a21*l_spline(lambda_ref_min) +
          a22*m_spline(lambda_ref_min) + a33*s_spline(lambda_ref_min)) *
          l_spline(lambdas).sum() +
          l_spline(lambda_ref_min)*v_spline(lambdas).sum())*x_ref_min) / \
          ((m_spline(lambda_ref_min)*
=======
    cc_ref_trunk = cc_ref[30:, 1:].T.copy()
    x_ref_min = cc_ref_trunk[0, :].min()
    # Computed by Mathematica, don't ask...:
    a11 = (-m_spline(lambda_ref_min) * v_spline(lambdas).sum() + a13 *
           (s_spline(lambda_ref_min)*m_spline(lambdas).sum() -
            m_spline(lambda_ref_min) * s_spline(lambdas).sum()) *
           (-1 + x_ref_min) + (a21 * l_spline(lambda_ref_min) +
                               a33*s_spline(lambda_ref_min)) *
           m_spline(lambdas).sum() * x_ref_min +
           m_spline(lambda_ref_min) * (a22 * m_spline(lambdas).sum() +
                                       v_spline(lambdas).sum()) *
           x_ref_min) / \
        ((m_spline(lambda_ref_min) * l_spline(lambdas).sum() -
          l_spline(lambda_ref_min) * m_spline(lambdas).sum()) *
         (-1 + x_ref_min))
    a12 = (l_spline(lambda_ref_min) * v_spline(lambdas).sum() -
           a13 * (s_spline(lambda_ref_min) * l_spline(lambdas).sum() -
                  l_spline(lambda_ref_min) * s_spline(lambdas).sum()) *
           (-1 + x_ref_min) - ((a21 * l_spline(lambda_ref_min) +
                                a22 * m_spline(lambda_ref_min) +
                                a33 * s_spline(lambda_ref_min)) *
                               l_spline(lambdas).sum() +
                               l_spline(lambda_ref_min) *
                               v_spline(lambdas).sum()) * x_ref_min) / \
        ((m_spline(lambda_ref_min) *
>>>>>>> c536cbd4
          l_spline(lambdas).sum() - l_spline(lambda_ref_min) *
          m_spline(lambdas).sum()) * (-1 + x_ref_min))
    a11 = my_round(a11[0], mat_dp)
    a12 = my_round(a12[0], mat_dp)
    a13 = my_round(a13[0], mat_dp)
    trans_mat = np.array([[a11, a12, a13], [a21, a22, 0], [0, 0, a33]])
    lms = np.array([l_spline(np.arange(390, 831)),
                    m_spline(np.arange(390, 831)),
                    s_spline(np.arange(390, 831))])
    xyz_exact = np.dot(trans_mat, lms)
    xyz = significant_figures(xyz_exact, xyz_signfig)
    cc = np.array([xyz[0, :] / (xyz[0, :] + xyz[1, :] + xyz[2, :]),
                   xyz[1, :] / (xyz[0, :] + xyz[1, :] + xyz[2, :]),
                   xyz[2, :] / (xyz[0, :] + xyz[1, :] + xyz[2, :])])
    err = ((cc - cc_ref_trunk)**2).sum()
    lambda_test_min = np.arange(390, 831)[cc[0, :].argmin()]
    ok = (lambda_test_min == lambda_ref_min)
    if not ok:
        err = err + np.inf
    if full_results:
        return err, trans_mat, lambda_test_min, ok
    else:
        return err


def compute_tabulated(field_size, age,
                      lambda_min=390, lambda_max=830, lambda_step=1,
                      xyz_signfig=7, cc_dp=5, mat_dp=8,
                      lms_signfig=6, bm_dp=6, lm_dp=6):
    """
    Compute tabulated quantities as a function of field size and age.

    All functions are tabulated at given wavelength lambda_step. The
    functions are tabulated on four different wavelength lambda_steps:
    390-830, 0.1 nm (_base), 390-830, 1 nm (_std), and lambda_min -
    lambda_max, lambda_step (_spec), and lambda_min - lambda_max, 0.1
    nm (_plot).

    Parameters
    ----------
    field_size : float
        Field size in degrees.
    age : float
        Age in years.
    lambda_min : float
        Lower limit of wavelength domain
    lambda_min : float
        Upper limit of wavelength domain
    lambda_step : float
        Resolution of tabulated results in nm.
    xyz_signfig : int
        Number of significant figures in XYZ.
    cc_dp : int
        Number of decimal places in chromaticity coordinates.
    mat_dp : int
        Number of decimal places in transformation matrix.
    lms_signfig : int
        Number of significant figures in LMS standard
    bm_dp : int
        Number of decimal places in Boynton-MacLeod chromaticity coordinates.
    lm_dp : int
        Number of decimal places in the normalised lm coordinates.

    Returns
    -------
    results : dict
        All results: xyz, cc, cc_white, mat, lms_standard, lms_base,
        bm, bm_white, lm, lm_white, lambda_test_min, purple_line_cc,
        purple_line_bm, purple_line_lm
    plots : dict
        Versions of xyz, cc, lms, bm, lm at 0.1 nm for
        plotting. Includes also CIE1964 and CIE1931 data.
    """
    plots = dict()
    lms_base = lms_energy_base(field_size, age)[0]
    lms_standard_base = lms_energy(field_size, age, lms_signfig)[0]
    v_lambda_base, weights = v_lambda_energy_from_lms(field_size, age,
                                                      xyz_signfig, mat_dp)
    # For normalisation of Boynton-MacLeod, see below:
    bm_s_max = np.max(lms_base[:, 3] / v_lambda_base[:, 1])

    # Spline functions
    l_spline = scipy.interpolate.InterpolatedUnivariateSpline(
        lms_base[:, 0], lms_base[:, 1])
    m_spline = scipy.interpolate.InterpolatedUnivariateSpline(
        lms_base[:, 0], lms_base[:, 2])
    s_spline = scipy.interpolate.InterpolatedUnivariateSpline(
        lms_base[:, 0], lms_base[:, 3])
    ls_spline = scipy.interpolate.InterpolatedUnivariateSpline(
        lms_standard_base[:, 0], lms_standard_base[:, 1])
    ms_spline = scipy.interpolate.InterpolatedUnivariateSpline(
        lms_standard_base[:, 0], lms_standard_base[:, 2])
    ss_spline = scipy.interpolate.InterpolatedUnivariateSpline(
        lms_standard_base[:, 0], lms_standard_base[:, 3])
    v_spline = scipy.interpolate.InterpolatedUnivariateSpline(
        v_lambda_base[:, 0], v_lambda_base[:, 1])

    # Lambda values
    lambdas_spec = np.arange(lambda_min, lambda_max + lambda_step, lambda_step)
    lambda_max = lambdas_spec[-1]
    if my_round(lambda_max, 1) >= 830.1:
        lambdas_spec = lambdas_spec[:-1]
        lambda_max = lambdas_spec[-1]
    lambdas_std = np.arange(390, 830 + 1, 1)
    lambdas_plot = my_round(np.arange(lambda_min, lambda_max + .1, .1), 1)

    plots['lms'] = np.array([lambdas_plot,
                             l_spline(lambdas_plot),
                             m_spline(lambdas_plot),
                             s_spline(lambdas_plot)]).T

    lms_spec = np.array([l_spline(lambdas_spec),
                         m_spline(lambdas_spec),
                         s_spline(lambdas_spec)])

    lms_standard_spec = np.array([ls_spline(lambdas_spec),
                                  ms_spline(lambdas_spec),
                                  ss_spline(lambdas_spec)])

    s_std = s_spline(lambdas_std)
    v_std = v_spline(lambdas_std)
    v_spec = v_spline(lambdas_spec)

    # Compute XYZ and chromaticity diagram
    a21 = weights[0]
    a22 = weights[1]
    a33 = my_round(v_std.sum() / s_std.sum(), mat_dp)

    cc_ref = chromaticity_interpolated(field_size)

    # Optimise
    lambda_x_min_ref = 502
    ok = False
    while not ok:
        with warnings.catch_warnings():
            warnings.simplefilter('ignore')
            a13 = scipy.optimize.fmin(
                square_sum, 0.39, (a21, a22, a33, l_spline, m_spline, s_spline,
                                   v_spline, lambdas_std, lambda_x_min_ref,
                                   cc_ref, False, xyz_signfig, mat_dp),
                xtol=10**(-(mat_dp + 2)), disp=False)
        trans_mat, lambda_x_min_ref, ok = (
            square_sum(a13, a21, a22, a33, l_spline, m_spline,
                       s_spline, v_spline, lambdas_std,
                       lambda_x_min_ref, cc_ref, True,
                       xyz_signfig, mat_dp)[1:])

    # Compute xyz (not normalised)
    xyz_spec = np.dot(trans_mat, lms_spec)  # initialise for in-place editing
    xyz_spec = significant_figures(xyz_spec, xyz_signfig)
    cc_spec = np.array([xyz_spec[0, :] /
                        (xyz_spec[0, :] + xyz_spec[1, :] + xyz_spec[2, :]),
                        xyz_spec[1, :] /
                        (xyz_spec[0, :] + xyz_spec[1, :] + xyz_spec[2, :]),
                        xyz_spec[2, :] /
                        (xyz_spec[0, :] + xyz_spec[1, :] +
                         xyz_spec[2, :])])  # ditto
    cc_spec = my_round(cc_spec, cc_dp)
    cc_white = np.sum(xyz_spec, 1)  # ditto
    cc_white = cc_white / np.sum(cc_white)
    cc_white = my_round(cc_white, cc_dp)

    # Normalised version
    trans_mat_N = trans_mat.copy()  # initialise for in-place editing
    if lambda_min != 390 or lambda_max != 830 or lambda_step != 1:
        xyz_spec_N = np.dot(trans_mat, lms_spec)
        trans_mat_N[0, :] = (trans_mat_N[0, :] * xyz_spec_N[1, :].sum() /
                             xyz_spec_N[0, :].sum())
        trans_mat_N[2, :] = (trans_mat_N[2, :] * xyz_spec_N[1, :].sum() /
                             xyz_spec_N[2, :].sum())
        trans_mat_N = my_round(trans_mat_N, mat_dp)
    xyz_spec_N = np.dot(trans_mat_N, lms_spec)  # ditto
    xyz_spec_N = significant_figures(xyz_spec_N, xyz_signfig)
    cc_spec_N = np.array([xyz_spec_N[0, :] /
                          (xyz_spec_N[0, :] + xyz_spec_N[1, :] +
                           xyz_spec_N[2, :]),
                          xyz_spec_N[1, :] /
                          (xyz_spec_N[0, :] + xyz_spec_N[1, :] +
                           xyz_spec_N[2, :]),
                          xyz_spec_N[2, :] /
                          (xyz_spec_N[0, :] + xyz_spec_N[1, :] +
                           xyz_spec_N[2, :])])  # ditto
    cc_spec_N = my_round(cc_spec_N, cc_dp)
    cc_white_N = np.sum(xyz_spec_N, 1)  # ditto
    cc_white_N = cc_white_N / np.sum(cc_white_N)
    cc_white_N = my_round(cc_white_N, cc_dp)

    # Reshape -- heavy reuse of variables, see comment on code
    # conventions on the top
    lms_spec = np.concatenate(
        (lambdas_spec.reshape((1, len(lambdas_spec))), lms_spec)).T
    lms_standard_spec = np.concatenate(
        (lambdas_spec.reshape((1, len(lambdas_spec))),
         lms_standard_spec)).T
    xyz_spec = np.concatenate(
        (lambdas_spec.reshape((1, len(lambdas_spec))), xyz_spec)).T
    xyz_spec_N = np.concatenate(
        (lambdas_spec.reshape((1, len(lambdas_spec))), xyz_spec_N)).T
    cc_spec = np.concatenate(
        (lambdas_spec.reshape((1, len(lambdas_spec))), cc_spec)).T
    cc_spec_N = np.concatenate(
        (lambdas_spec.reshape((1, len(lambdas_spec))), cc_spec_N)).T
    cc_spec[cc_spec <= 0] = 0
    cc_spec_N[cc_spec_N <= 0] = 0
    Vl = np.concatenate((lambdas_spec.reshape((1, len(lambdas_spec))),
                         v_spec.reshape((1, len(v_spec))))).T

    # Versions for plotting and purple line
    plots['xyz'] = np.dot(trans_mat, plots['lms'][:, 1:].T)
    plots['xyz'] = significant_figures(plots['xyz'], xyz_signfig)
    plots['xy'] = np.array([plots['xyz'][0, :] /
                            (plots['xyz'][0, :] +
                             plots['xyz'][1, :] +
                             plots['xyz'][2, :]),
                            plots['xyz'][1, :] /
                            (plots['xyz'][0, :] +
                             plots['xyz'][1, :] +
                             plots['xyz'][2, :]),
                            plots['xyz'][2, :] /
                            (plots['xyz'][0, :] +
                             plots['xyz'][1, :] +
                             plots['xyz'][2, :])])
    plots['xyz'] = np.concatenate(
        (np.array([plots['lms'][:, 0]]).T, plots['xyz'].T), axis=1)
    plots['xy'] = np.concatenate(
        (np.array([plots['lms'][:, 0]]).T, plots['xy'].T), axis=1)

    # Normalised versions for plotting and purple line
    plots['xyz_N'] = np.dot(trans_mat_N, plots['lms'][:, 1:].T)
    plots['xyz_N'] = significant_figures(plots['xyz_N'], xyz_signfig)
    plots['xy_N'] = np.array([plots['xyz_N'][0, :] /
                              (plots['xyz_N'][0, :] +
                               plots['xyz_N'][1, :] +
                               plots['xyz_N'][2, :]),
                              plots['xyz_N'][1, :] /
                              (plots['xyz_N'][0, :] +
                               plots['xyz_N'][1, :] +
                               plots['xyz_N'][2, :]),
                              plots['xyz_N'][2, :] /
                              (plots['xyz_N'][0, :] +
                               plots['xyz_N'][1, :] +
                               plots['xyz_N'][2, :])])
    plots['xyz_N'] = np.concatenate(
        (np.array([plots['lms'][:, 0]]).T, plots['xyz_N'].T), axis=1)
    plots['xy_N'] = np.concatenate(
        (np.array([plots['lms'][:, 0]]).T, plots['xy_N'].T), axis=1)

    # Boynton-MacLeod -- heavy reuse of variables, see comment on code
    # conventions on the top
    bm_spec = lms_spec.copy()
    bm_spec[:, 1] = trans_mat[1, 0] * lms_spec[:, 1] / Vl[:, 1]
    bm_spec[:, 2] = trans_mat[1, 1] * lms_spec[:, 2] / Vl[:, 1]
    bm_spec[:, 3] = lms_spec[:, 3] / Vl[:, 1]
    bm_spec[:, 3] = bm_spec[:, 3] / bm_s_max
    bm_spec[:, 1:] = my_round(bm_spec[:, 1:], bm_dp)
    bm_spec[bm_spec <= 0] = 0

    # Version for plotting and purple line
    plots['bm'] = plots['lms'].copy()
    plots['bm'][:, 1] = (trans_mat[1, 0] * plots['lms'][:, 1] /
                         plots['xyz'][:, 2])
    plots['bm'][:, 2] = (trans_mat[1, 1] * plots['lms'][:, 2] /
                         plots['xyz'][:, 2])
    plots['bm'][:, 3] = plots['lms'][:, 3] / plots['xyz'][:, 2]
    plots['bm'][:, 3] = plots['bm'][:, 3] / bm_s_max

    L_E = trans_mat[1, 0] * np.sum(lms_spec[:, 1])
    M_E = trans_mat[1, 1] * np.sum(lms_spec[:, 2])
    S_E = np.sum(lms_spec[:, 3]) / bm_s_max

    bm_white = np.array([L_E / (L_E + M_E),
                         M_E / (L_E + M_E),
                         S_E / (L_E + M_E)])
    bm_white = my_round(bm_white, bm_dp)
<<<<<<< HEAD
    
    # Maxwellian lm diagram
=======

    # lm diagram
>>>>>>> c536cbd4
    if lm_dp > 5:
        lms_N = lms_spec.copy()
    else:
        lms_N = lms_standard_spec.copy()
    lms_N_inv = 1. / np.sum(lms_N[:, 1:], 0)
    lms_N[:, 1:] = lms_N[:, 1:] * lms_N_inv
    lm_spec = lms_N.copy()
    lm_spec[:, 1] = lms_N[:, 1] / (lms_N[:, 1] + lms_N[:, 2] + lms_N[:, 3])
    lm_spec[:, 2] = lms_N[:, 2] / (lms_N[:, 1] + lms_N[:, 2] + lms_N[:, 3])
    lm_spec[:, 3] = lms_N[:, 3] / (lms_N[:, 1] + lms_N[:, 2] + lms_N[:, 3])
    lm_spec[:, 1:] = my_round(lm_spec[:, 1:], lm_dp)
    lm_spec[lm_spec <= 0] = 0
    lm_white = np.sum(lms_N[:, 1:], 0)
    lm_white = lm_white / np.sum(lm_white)
    lm_white = my_round(lm_white, lm_dp)

    # Version for plotting and purple line
    plots['lm'] = plots['lms'].copy()
    lms_N_fine = plots['lms'].copy()
    if lm_dp <= 5:
        lms_N_fine[:, 1:] = significant_figures(lms_N_fine[:, 1:], lms_signfig)
    lms_N_fine[:, 1:] = lms_N_fine[:, 1:] / np.sum(lms_N[:, 1:], 0)
    plots['lm'][:, 1] = lms_N_fine[:, 1] / (lms_N_fine[:, 1] +
                                            lms_N_fine[:, 2] +
                                            lms_N_fine[:, 3])
    plots['lm'][:, 2] = lms_N_fine[:, 2] / (lms_N_fine[:, 1] +
                                            lms_N_fine[:, 2] +
                                            lms_N_fine[:, 3])
    plots['lm'][:, 3] = lms_N_fine[:, 3] / (lms_N_fine[:, 1] +
                                            lms_N_fine[:, 2] +
                                            lms_N_fine[:, 3])

    # Compute purple line for cc
    delaunay = Delaunay(plots['xy'][:, 1:3])
    ind = np.argmax(np.abs(
        delaunay.convex_hull[:, 0] - delaunay.convex_hull[:, 1]))
    purple_line_cc = np.zeros((2, 3))  # initialise for in-place editing
    purple_line_cc[0, 0] = plots['xy'][delaunay.convex_hull[ind, 0], 0]
    purple_line_cc[0, 1] = plots['xy'][delaunay.convex_hull[ind, 0], 1]
    purple_line_cc[0, 2] = plots['xy'][delaunay.convex_hull[ind, 0], 2]
    purple_line_cc[1, 0] = plots['xy'][delaunay.convex_hull[ind, 1], 0]
    purple_line_cc[1, 1] = plots['xy'][delaunay.convex_hull[ind, 1], 1]
    purple_line_cc[1, 2] = plots['xy'][delaunay.convex_hull[ind, 1], 2]
    plots['purple_line_cc'] = purple_line_cc.copy()
    purple_line_cc[:, 1:] = my_round(purple_line_cc[:, 1:], cc_dp)

    # Compute purple line for normalised cc
    delaunay = Delaunay(plots['xy_N'][:, 1:3])
    ind = np.argmax(np.abs(
        delaunay.convex_hull[:, 0] - delaunay.convex_hull[:, 1]))
    purple_line_cc_N = np.zeros((2, 3))  # initialise for in-place editing
    purple_line_cc_N[0, 0] = plots['xy_N'][delaunay.convex_hull[ind, 0], 0]
    purple_line_cc_N[0, 1] = plots['xy_N'][delaunay.convex_hull[ind, 0], 1]
    purple_line_cc_N[0, 2] = plots['xy_N'][delaunay.convex_hull[ind, 0], 2]
    purple_line_cc_N[1, 0] = plots['xy_N'][delaunay.convex_hull[ind, 1], 0]
    purple_line_cc_N[1, 1] = plots['xy_N'][delaunay.convex_hull[ind, 1], 1]
    purple_line_cc_N[1, 2] = plots['xy_N'][delaunay.convex_hull[ind, 1], 2]
    plots['purple_line_cc_N'] = purple_line_cc_N.copy()
    purple_line_cc_N[:, 1:] = my_round(purple_line_cc_N[:, 1:], cc_dp)

    # # Versions for plotting and purple line
    # plots['xyz'] = np.dot(trans_mat, plots['lms'][:, 1:].T)
    # plots['xyz'] = significant_figures(plots['xyz'], xyz_signfig)
    # plots['xy'] = np.array([plots['xyz'][0, :] /
    #                         (plots['xyz'][0, :] +
    #                          plots['xyz'][1, :] +
    #                          plots['xyz'][2, :]),
    #                         plots['xyz'][1, :] /
    #                         (plots['xyz'][0, :] +
    #                          plots['xyz'][1, :] +
    #                          plots['xyz'][2, :]),
    #                         plots['xyz'][2, :] /
    #                         (plots['xyz'][0, :] +
    #                          plots['xyz'][1, :] +
    #                          plots['xyz'][2, :])])
    # plots['xyz'] = np.concatenate(
    #     (np.array([plots['lms'][:, 0]]).T, plots['xyz'].T), axis=1)
    # plots['xy'] = np.concatenate(
    #     (np.array([plots['lms'][:, 0]]).T, plots['xy'].T), axis=1)

    # Compute purple line for bm
    delaunay = Delaunay(plots['bm'][:, 1:4:2])
    ind = np.argmax(np.abs(
        delaunay.convex_hull[:, 0] - delaunay.convex_hull[:, 1]))
    purple_line_bm = np.zeros((2, 3))  # initialise for in-place editing
    purple_line_bm[0, 0] = plots['bm'][delaunay.convex_hull[ind, 0], 0]
    purple_line_bm[0, 1] = plots['bm'][delaunay.convex_hull[ind, 0], 1]
    purple_line_bm[0, 2] = plots['bm'][delaunay.convex_hull[ind, 0], 3]
    purple_line_bm[1, 0] = plots['bm'][delaunay.convex_hull[ind, 1], 0]
    purple_line_bm[1, 1] = plots['bm'][delaunay.convex_hull[ind, 1], 1]
    purple_line_bm[1, 2] = plots['bm'][delaunay.convex_hull[ind, 1], 3]
    plots['purple_line_bm'] = purple_line_bm.copy()
    purple_line_bm[:, 1:] = my_round(purple_line_bm[:, 1:], bm_dp)

    # Hack to report correct wavelength also for the chromaticity diagram
    # (they give the same value anyway)
    # Could (should?) be removed at a later stage

    # Edit: they don't always give the same value proved by example:
    # fs: 10 degrees, age: 60 years, step = 1nm

    # if ( purple_line_cc[1,0] != purple_line_bm[1,0] ):
    #     print('Wavelengths differ!')
    #     purple_line_cc[1,0] = purple_line_bm[1,0]

    # Compute purple line for lm
    delaunay = Delaunay(plots['lm'][:, 1:3])
    ind = np.argmax(np.abs(
        delaunay.convex_hull[:, 0] - delaunay.convex_hull[:, 1]))
    purple_line_lm = np.zeros((2, 3))
    purple_line_lm[0, 0] = plots['lm'][delaunay.convex_hull[ind, 0], 0]
    purple_line_lm[0, 1] = plots['lm'][delaunay.convex_hull[ind, 0], 1]
    purple_line_lm[0, 2] = plots['lm'][delaunay.convex_hull[ind, 0], 2]
    purple_line_lm[1, 0] = plots['lm'][delaunay.convex_hull[ind, 1], 0]
    purple_line_lm[1, 1] = plots['lm'][delaunay.convex_hull[ind, 1], 1]
    purple_line_lm[1, 2] = plots['lm'][delaunay.convex_hull[ind, 1], 2]
    plots['purple_line_lm'] = purple_line_lm.copy()
    purple_line_lm[:, 1:] = my_round(purple_line_lm[:, 1:], lm_dp)

    # Add CIE standards to plot data structure
    plots['xyz31'] = VisualData.xyz31.copy()
    plots['xyz64'] = VisualData.xyz64.copy()
    plots['xy31'] = my_round(VisualData.cc31, 5)
    plots['xy64'] = my_round(VisualData.cc64, 5)

    # Compute purple line for CIE standard cc
    delaunay = Delaunay(plots['xy31'][:, 1:3])
    ind = np.argmax(np.abs(
        delaunay.convex_hull[:, 0] - delaunay.convex_hull[:, 1]))
    purple_line_cc31 = np.zeros((2, 3))  # initialise for in-place editing
    purple_line_cc31[0, 0] = plots['xy31'][delaunay.convex_hull[ind, 0], 0]
    purple_line_cc31[0, 1] = plots['xy31'][delaunay.convex_hull[ind, 0], 1]
    purple_line_cc31[0, 2] = plots['xy31'][delaunay.convex_hull[ind, 0], 2]
    purple_line_cc31[1, 0] = plots['xy31'][delaunay.convex_hull[ind, 1], 0]
    purple_line_cc31[1, 1] = plots['xy31'][delaunay.convex_hull[ind, 1], 1]
    purple_line_cc31[1, 2] = plots['xy31'][delaunay.convex_hull[ind, 1], 2]
    plots['purple_line_cc31'] = purple_line_cc31.copy()

    delaunay = Delaunay(plots['xy64'][:, 1:3])
    ind = np.argmax(np.abs(
        delaunay.convex_hull[:, 0] - delaunay.convex_hull[:, 1]))
    purple_line_cc64 = np.zeros((2, 3))  # initialise for in-place editing
    purple_line_cc64[0, 0] = plots['xy64'][delaunay.convex_hull[ind, 0], 0]
    purple_line_cc64[0, 1] = plots['xy64'][delaunay.convex_hull[ind, 0], 1]
    purple_line_cc64[0, 2] = plots['xy64'][delaunay.convex_hull[ind, 0], 2]
    purple_line_cc64[1, 0] = plots['xy64'][delaunay.convex_hull[ind, 1], 0]
    purple_line_cc64[1, 1] = plots['xy64'][delaunay.convex_hull[ind, 1], 1]
    purple_line_cc64[1, 2] = plots['xy64'][delaunay.convex_hull[ind, 1], 2]
    plots['purple_line_cc64'] = purple_line_cc64.copy()

    if field_size == np.round(field_size):
        plots['field_size'] = '%.0f' % field_size
    else:
        plots['field_size'] = '%.1f' % field_size
    plots['age'] = age
    plots['lambda_min'] = lambda_min
    plots['lambda_max'] = lambda_max
    plots['lambda_step'] = lambda_step
    plots['xy_white'] = cc_white
    plots['xy_white_N'] = cc_white_N
    plots['bm_white'] = bm_white
    plots['lm_white'] = lm_white

    results = dict()
    results['xyz'] = chop(xyz_spec)
    results['xyz_N'] = chop(xyz_spec_N)
    results['xy'] = chop(cc_spec)
    results['xy_N'] = chop(cc_spec_N)
    results['xy_white'] = chop(cc_white)
    results['xy_white_N'] = chop(cc_white_N)
    results['trans_mat'] = chop(trans_mat)
    results['trans_mat_N'] = chop(trans_mat_N)
    results['lms'] = chop(lms_standard_spec)
    results['lms_base'] = chop(lms_spec)
    results['bm'] = chop(bm_spec)
    results['bm_white'] = chop(bm_white)
    results['lm'] = chop(lm_spec)
    results['lm_white'] = chop(lm_white)
    results['lambda_ref_min'] = lambda_x_min_ref
    results['purple_line_cc'] = chop(purple_line_cc)
    results['purple_line_cc_N'] = chop(purple_line_cc_N)
    results['purple_line_cc31'] = chop(plots['purple_line_cc31'])
    results['purple_line_cc64'] = chop(plots['purple_line_cc64'])
    results['purple_line_lm'] = chop(purple_line_lm)
    results['purple_line_bm'] = chop(purple_line_bm)
    results['age'] = chop(age)
    results['xyz31'] = chop(VisualData.xyz31.copy())
    results['xyz64'] = chop(VisualData.xyz64.copy())
    results['xy31'] = chop(my_round(VisualData.cc31, 5))
    results['xy64'] = chop(my_round(VisualData.cc64, 5))
    results['bm_s_max'] = bm_s_max
    results['lms_N_inv'] = lms_N_inv
    if np.round(field_size, 5) == np.round(field_size):
        results['field_size'] = '%.0f' % field_size
    else:
        results['field_size'] = '%.1f' % field_size
    if (np.round(lambda_step, 5) == np.round(lambda_step) and
            np.round(lambda_min, 5) == np.round(lambda_min) and
            np.round(lambda_max, 5) == np.round(lambda_max)):
        results['lambda_min'] = '%.0f' % lambda_min
        results['lambda_max'] = '%.0f' % lambda_max
        results['lambda_step'] = '%.0f' % lambda_step
        plots['lambda_min'] = '%.0f' % lambda_min
        plots['lambda_max'] = '%.0f' % lambda_max
        plots['lambda_step'] = '%.0f' % lambda_step
    else:
        results['lambda_min'] = '%.1f' % lambda_min
        results['lambda_max'] = '%.1f' % lambda_max
        results['lambda_step'] = '%.1f' % lambda_step
        plots['lambda_min'] = '%.1f' % lambda_min
        plots['lambda_max'] = '%.1f' % lambda_max
        plots['lambda_step'] = '%.1f' % lambda_step

    return results, plots


#==============================================================================
# For testing purposes only
#==============================================================================


if __name__ == '__main__':
    compute_tabulated(5, 33)<|MERGE_RESOLUTION|>--- conflicted
+++ resolved
@@ -727,13 +727,8 @@
 
 def projective_lms_to_cc_matrix(trans_mat):
     """
-<<<<<<< HEAD
     Compute the matrix for the coefficients of the projective transformation from lms to cc.
     
-=======
-    Compute the matrtix for the projective transformation from lms to cc.
-
->>>>>>> c536cbd4
     Parameters
     ----------
     trans_mat : ndarray
@@ -791,7 +786,6 @@
         Hit the correct minimum wavelength.
     """
     # Stripping reference values according to Stockman-Sharpe
-<<<<<<< HEAD
     cc_ref_trunk = cc_ref[30:,1:].T.copy()
     x_ref_min = cc_ref_trunk[0,:].min()
     # Computed by Mathematica:
@@ -812,33 +806,6 @@
           l_spline(lambdas).sum() +
           l_spline(lambda_ref_min)*v_spline(lambdas).sum())*x_ref_min) / \
           ((m_spline(lambda_ref_min)*
-=======
-    cc_ref_trunk = cc_ref[30:, 1:].T.copy()
-    x_ref_min = cc_ref_trunk[0, :].min()
-    # Computed by Mathematica, don't ask...:
-    a11 = (-m_spline(lambda_ref_min) * v_spline(lambdas).sum() + a13 *
-           (s_spline(lambda_ref_min)*m_spline(lambdas).sum() -
-            m_spline(lambda_ref_min) * s_spline(lambdas).sum()) *
-           (-1 + x_ref_min) + (a21 * l_spline(lambda_ref_min) +
-                               a33*s_spline(lambda_ref_min)) *
-           m_spline(lambdas).sum() * x_ref_min +
-           m_spline(lambda_ref_min) * (a22 * m_spline(lambdas).sum() +
-                                       v_spline(lambdas).sum()) *
-           x_ref_min) / \
-        ((m_spline(lambda_ref_min) * l_spline(lambdas).sum() -
-          l_spline(lambda_ref_min) * m_spline(lambdas).sum()) *
-         (-1 + x_ref_min))
-    a12 = (l_spline(lambda_ref_min) * v_spline(lambdas).sum() -
-           a13 * (s_spline(lambda_ref_min) * l_spline(lambdas).sum() -
-                  l_spline(lambda_ref_min) * s_spline(lambdas).sum()) *
-           (-1 + x_ref_min) - ((a21 * l_spline(lambda_ref_min) +
-                                a22 * m_spline(lambda_ref_min) +
-                                a33 * s_spline(lambda_ref_min)) *
-                               l_spline(lambdas).sum() +
-                               l_spline(lambda_ref_min) *
-                               v_spline(lambdas).sum()) * x_ref_min) / \
-        ((m_spline(lambda_ref_min) *
->>>>>>> c536cbd4
           l_spline(lambdas).sum() - l_spline(lambda_ref_min) *
           m_spline(lambdas).sum()) * (-1 + x_ref_min))
     a11 = my_round(a11[0], mat_dp)
@@ -1113,13 +1080,8 @@
                          M_E / (L_E + M_E),
                          S_E / (L_E + M_E)])
     bm_white = my_round(bm_white, bm_dp)
-<<<<<<< HEAD
     
     # Maxwellian lm diagram
-=======
-
-    # lm diagram
->>>>>>> c536cbd4
     if lm_dp > 5:
         lms_N = lms_spec.copy()
     else:
