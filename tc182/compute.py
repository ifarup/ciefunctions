--- conflicted
+++ resolved
@@ -780,16 +780,6 @@
             cx = xy[i, 1]
             cy = xy[i, 2]
 
-<<<<<<< HEAD
-            # Equation for parameter for convex linear combination of
-            # tristimulus values of purple-line termini, determined by
-            # Mathematica:
-            a = (1
-              / (1 - ((cy - wy) * XB - (cx - wx) * YB + 
-                                       (cx * wy - cy * wx) * (XB + YB + ZB))
-                   / ((cy - wy) * XR - (cx - wx) * YR + 
-                                       (cx * wy - cy * wx) * (XR + YR + ZR))))
-=======
             # Equations for parameter for convex linear combination of
             # tristimulus values of purple-line termini, determined by
             # Mathematica:
@@ -798,7 +788,6 @@
                        (cx * wy - cy * wx) * (XB + YB + ZB))
                   / ((cy - wy) * XR - (cx - wx) * YR +
                      (cx * wy - cy * wx) * (XR + YR + ZR))))
->>>>>>> 4b63f3b5
             if a >= 0 and a <= 1:
                 inside = True
                 X = a * XB + (1 - a) * XR
